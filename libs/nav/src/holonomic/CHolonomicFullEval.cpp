--- conflicted
+++ resolved
@@ -82,14 +82,6 @@
 
 	const auto ptg = getAssociatedPTG();
 	const double ptg_ref_dist = ptg ? ptg->getRefDistance() : 1.0;
-<<<<<<< HEAD
-
-	// Create a log record for returning data.
-	CLogFileRecord_FullEval::Ptr log = CLogFileRecord_FullEval::Create();
-	no.logRecord = log;
-
-=======
->>>>>>> 9d40bb53
 	const size_t nDirs = ni.obstacles.size();
 
 	const double target_dir = ::atan2(target.y, target.x);
@@ -433,7 +425,7 @@
 	ASSERT_(!ni.targets.empty());
 
 	// Create a log record for returning data.
-	CLogFileRecord_FullEvalPtr log = CLogFileRecord_FullEval::Create();
+	CLogFileRecord_FullEval::Ptr log = CLogFileRecord_FullEval::Create();
 	no.logRecord = log;
 
 	const size_t numTrgs = ni.targets.size();
