/* +---------------------------------------------------------------------------+
   |                     Mobile Robot Programming Toolkit (MRPT)               |
   |                          http://www.mrpt.org/                             |
   |                                                                           |
   | Copyright (c) 2005-2017, Individual contributors, see AUTHORS file        |
   | See: http://www.mrpt.org/Authors - All rights reserved.                   |
   | Released under BSD License. See details in http://www.mrpt.org/License    |
   +---------------------------------------------------------------------------+ */

#include "nav-precomp.h" // Precomp header

#include <mrpt/nav/reactive/TWaypoint.h>
#include <mrpt/opengl/CSetOfObjects.h>
#include <mrpt/opengl/CDisk.h>
#include <mrpt/opengl/CArrow.h>
#include <limits>

using namespace mrpt::nav;
using namespace std;

const double TWaypoint::INVALID_NUM = std::numeric_limits<double>::max();

// TWaypoint  ========== 
TWaypoint::TWaypoint() :
	target(INVALID_NUM,INVALID_NUM),
	target_heading(INVALID_NUM),
	target_frame_id("map"),
	allowed_distance(INVALID_NUM),
	allow_skip(true)
{
}

TWaypoint::TWaypoint(double target_x, double target_y, double allowed_distance_, bool allow_skip_, double target_heading_) :
	target(target_x,target_y),
	target_heading(target_heading_),
	target_frame_id("map"),
	allowed_distance(allowed_distance_),
	allow_skip(allow_skip_)
{
}

bool TWaypoint::isValid() const
{
	return 
	(target.x!=INVALID_NUM) && 
	(target.y!=INVALID_NUM) && 
	(allowed_distance!=INVALID_NUM);
}

std::string TWaypoint::getAsText() const
{
	std::string s;
	if (target.x!=INVALID_NUM && target.y!=INVALID_NUM)
		s+=mrpt::format("target=(%8.03f,%8.03f) ",target.x,target.y);
	else s+="target=(**Coordinates not set!!**) ";

	if (target_heading!=INVALID_NUM)
		s+=mrpt::format("phi=%8.03f deg ",mrpt::utils::RAD2DEG(target_heading));
	else s+=" (heading: any) ";

	if (allowed_distance!=INVALID_NUM)
		s+=mrpt::format("allowed_dist=%8.03f ",allowed_distance);
	else s+=" (**allowed_distance not set!!**) ";

	s+= (allow_skip ? " allow_skip: YES" : " allow_skip: NO ");

	return s;
}


// TWaypointSequence ========== 
TWaypointSequence::TWaypointSequence()
{
}

// Gets navigation params as a human-readable format:
std::string TWaypointSequence::getAsText() const 
{
	string s;
	s+=mrpt::format("List of %u waypoints:\n", static_cast<unsigned int>(waypoints.size()) );
	unsigned int i=0;
	for (const auto &wp : waypoints) {
		s+= mrpt::format(" #%3u: ",i++);
		s+= wp.getAsText();
		s+= "\n";
	}
	return s;
}

// TWaypointStatus ========== 
TWaypointStatus::TWaypointStatus() :
	reached(false),
	skipped(false),
	timestamp_reach(INVALID_TIMESTAMP),
	counter_seen_reachable(0)
{
}
TWaypointStatus & TWaypointStatus::operator =(const TWaypoint &wp)
{
	TWaypoint::operator =(wp);
	return *this;
}
std::string TWaypointStatus::getAsText() const 
{
	std::string s = TWaypoint::getAsText();
	s += mrpt::format(" reached=%s", (reached ? "YES":"NO ") );;
	return s;
}

// TWaypointStatusSequence ======
TWaypointStatusSequence::TWaypointStatusSequence() : 
	waypoints(),
	timestamp_nav_started(INVALID_TIMESTAMP),
	final_goal_reached(false),
	waypoint_index_current_goal(-1),
	last_robot_pose(TWaypoint::INVALID_NUM,TWaypoint::INVALID_NUM,TWaypoint::INVALID_NUM)
{
}

std::string TWaypointStatusSequence::getAsText() const
{
	string s;
	s+=mrpt::format("Status for %u waypoints:\n", static_cast<unsigned int>(waypoints.size()) );
	unsigned int i=0;
	for (const auto &wp : waypoints) {
		s+= mrpt::format(" #%3u: ",i++);
		s+= wp.getAsText();
		s+= "\n";
	}
	s+=mrpt::format(" final_goal_reached:%s  waypoint_index_current_goal=%d\n", (final_goal_reached ? "YES":"NO "), waypoint_index_current_goal );
	return s;
}

TWaypointsRenderingParams::TWaypointsRenderingParams() :
	outter_radius(.3), inner_radius(.2),
	outter_radius_non_skippable(.3), inner_radius_non_skippable(.0),
	outter_radius_reached(.2), inner_radius_reached(.1),
	heading_arrow_len(1.0),
	color_regular(mrpt::utils::TColor(0x00, 0x00, 0xff)),
	color_current_goal(mrpt::utils::TColor(0xff, 0x00, 0x20)),
	color_reached(mrpt::utils::TColor(0x00, 0x00, 0xc0,0xd0)),
	show_labels(true)
{
}


void TWaypointSequence::getAsOpenglVisualization(mrpt::opengl::CSetOfObjects &obj, const mrpt::nav::TWaypointsRenderingParams &params) const
{
	obj.clear();
	unsigned int idx = 0;
	for (const auto &p : waypoints)
	{
		auto gl_pt = mrpt::opengl::CDisk::Create(
			p.allow_skip ? params.outter_radius : params.outter_radius_non_skippable,
			p.allow_skip ? params.inner_radius : params.inner_radius_non_skippable,
			15);
		gl_pt->setLocation(p.target.x, p.target.y, 0.01);
		gl_pt->setColor_u8(params.color_regular);
		if (params.show_labels)
		{
			gl_pt->setName(mrpt::format("WayPt #%2u", idx));
			gl_pt->enableShowName(true);
		}
		obj.insert(gl_pt);

		if (p.target_heading != TWaypoint::INVALID_NUM)
		{
			auto o = mrpt::opengl::CArrow::Create(0, 0, 0, params.heading_arrow_len, 0.0f, 0.0f);
			o->setPose(mrpt::poses::CPose3D(p.target.x, p.target.y, 0.02, p.target_heading, 0, 0));
			obj.insert(o);
		}
		++idx;
	}
}

void TWaypointStatusSequence::getAsOpenglVisualization(mrpt::opengl::CSetOfObjects &obj, const mrpt::nav::TWaypointsRenderingParams &params) const
{
	obj.clear();
	{
		unsigned int idx = 0;
		for (const auto &p : waypoints)
		{
			const bool is_cur_goal = (int(idx) == waypoint_index_current_goal);

<<<<<<< HEAD
			mrpt::opengl::CDisk::Ptr gl_pt = mrpt::opengl::CDisk::Create(
				p.allow_skip ? params.outter_radius : params.outter_radius_non_skippable,
				p.allow_skip ? params.inner_radius : params.inner_radius_non_skippable,
=======
			mrpt::opengl::CDiskPtr gl_pt = mrpt::opengl::CDisk::Create(
				p.reached ? params.outter_radius_reached : (p.allow_skip ? params.outter_radius : params.outter_radius_non_skippable),
				p.reached ? params.inner_radius_reached  : (p.allow_skip ? params.inner_radius : params.inner_radius_non_skippable),
>>>>>>> bff6d01b
				15
				);
			gl_pt->setLocation(p.target.x, p.target.y, 0.01);
			if (params.show_labels)
			{
				gl_pt->setName(mrpt::format("WayPt #%2u Reach:%s", idx, p.reached ? "YES" : "NO"));
				gl_pt->enableShowName(true);
			}
			gl_pt->setColor_u8(is_cur_goal ? params.color_current_goal : (p.reached ? params.color_reached : params.color_regular));
			obj.insert(gl_pt);

			if (p.target_heading != TWaypoint::INVALID_NUM)
			{
				auto o = mrpt::opengl::CArrow::Create(0, 0, 0, params.heading_arrow_len, 0.0f, 0.0f);
				o->setPose(mrpt::poses::CPose3D(p.target.x, p.target.y, 0.02, p.target_heading, 0, 0));
				obj.insert(o);
			}
			++idx;
		}
	}
}<|MERGE_RESOLUTION|>--- conflicted
+++ resolved
@@ -182,15 +182,9 @@
 		{
 			const bool is_cur_goal = (int(idx) == waypoint_index_current_goal);
 
-<<<<<<< HEAD
 			mrpt::opengl::CDisk::Ptr gl_pt = mrpt::opengl::CDisk::Create(
-				p.allow_skip ? params.outter_radius : params.outter_radius_non_skippable,
-				p.allow_skip ? params.inner_radius : params.inner_radius_non_skippable,
-=======
-			mrpt::opengl::CDiskPtr gl_pt = mrpt::opengl::CDisk::Create(
 				p.reached ? params.outter_radius_reached : (p.allow_skip ? params.outter_radius : params.outter_radius_non_skippable),
 				p.reached ? params.inner_radius_reached  : (p.allow_skip ? params.inner_radius : params.inner_radius_non_skippable),
->>>>>>> bff6d01b
 				15
 				);
 			gl_pt->setLocation(p.target.x, p.target.y, 0.01);
