<<<<<<< HEAD
/* +------------------------------------------------------------------------+
   |                     Mobile Robot Programming Toolkit (MRPT)            |
   |                          http://www.mrpt.org/                          |
   |                                                                        |
   | Copyright (c) 2005-2017, Individual contributors, see AUTHORS file     |
   | See: http://www.mrpt.org/Authors - All rights reserved.                |
   | Released under BSD License. See details in http://www.mrpt.org/License |
   +------------------------------------------------------------------------+ */
=======
/* +---------------------------------------------------------------------------+
	 |                     Mobile Robot Programming Toolkit (MRPT)               |
	 |                          http://www.mrpt.org/                             |
	 |                                                                           |
	 | Copyright (c) 2005-2017, Individual contributors, see AUTHORS file        |
	 | See: http://www.mrpt.org/Authors - All rights reserved.                   |
	 | Released under BSD License. See details in http://www.mrpt.org/License    |
	 +---------------------------------------------------------------------------+ */

>>>>>>> bef6004a
#ifndef CNODEREGISTRATIONDECIDER_IMPL_H
#define CNODEREGISTRATIONDECIDER_IMPL_H

namespace mrpt { namespace graphslam { namespace deciders {

// Implementation of classes defined in the CNodeRegistrationDecider class
// template.
//
template <class GRAPH_T>
CNodeRegistrationDecider<GRAPH_T>::CNodeRegistrationDecider()
	: m_prev_registered_nodeID(INVALID_NODEID)
{
	using namespace mrpt::poses;

	m_init_inf_mat.unit();
	m_init_inf_mat *= 10000;
	resetPDF(&this->m_since_prev_node_PDF);
}

template <class GRAPH_T>
CNodeRegistrationDecider<GRAPH_T>::~CNodeRegistrationDecider()
{
}

template <class GRAPH_T>
void CNodeRegistrationDecider<GRAPH_T>::getDescriptiveReport(
	std::string* report_str) const
{
	MRPT_START;
	using namespace std;

	stringstream ss("");
	parent_t::getDescriptiveReport(report_str);

	ss << "Node Registration Decider Strategy [NRD]: " << endl;
	*report_str += ss.str();

	MRPT_END;
}

template <class GRAPH_T>
bool CNodeRegistrationDecider<GRAPH_T>::checkRegistrationCondition()
{
	return false;
}

template <class GRAPH_T>
bool CNodeRegistrationDecider<GRAPH_T>::registerNewNodeAtEnd(
	const typename GRAPH_T::constraint_t& constraint)
{
	MRPT_START;
	using namespace mrpt::utils;
	using namespace std;

	// register the initial node if it doesn't exist.
	// Runs only once.
	if (this->m_prev_registered_nodeID == INVALID_NODEID)
	{  // root
		MRPT_LOG_WARN_STREAM("Registering root node..." << endl);
		global_pose_t tmp_pose = this->getCurrentRobotPosEstimation();
		this->addNodeAnnotsToPose(&tmp_pose);

		// make sure that this pair hasn't been registered yet.
		std::pair<typename GRAPH_T::global_poses_t::const_iterator, bool> res =
			this->m_graph->nodes.insert(
				make_pair(this->m_graph->root, tmp_pose));
		ASSERTMSG_(
			res.second, mrpt::format(
							"nodeID \"%lu\" with pose \"%s\" seems to be "
							"already registered.",
							this->m_graph->root, tmp_pose.asString().c_str()));

		this->m_prev_registered_nodeID = this->m_graph->root;
	}

	// FROM nodeID
	TNodeID from = this->m_prev_registered_nodeID;
	// TO nodeID
	// In all cases this is going to be ONE AFTER the last registered nodeID
	TNodeID to = this->m_graph->nodeCount();

	// add the new pose.
	{
		global_pose_t tmp_pose = this->getCurrentRobotPosEstimation();
		this->addNodeAnnotsToPose(&tmp_pose);

		// make sure that this pair hasn't been registered yet.
		std::pair<typename GRAPH_T::global_poses_t::const_iterator, bool> res =
			this->m_graph->nodes.insert(make_pair(to, tmp_pose));
		ASSERTMSG_(
			res.second, mrpt::format(
							"nodeID \"%lu\" with pose \"%s\" seems to be "
							"already registered.",
							to, tmp_pose.asString().c_str()));
		this->m_graph->insertEdgeAtEnd(from, to, constraint);
	}

	m_prev_registered_nodeID = to;

	MRPT_LOG_DEBUG_STREAM(
		"Registered new node:" << endl
							   << "\t" << from << " => " << to << endl
							   << "\tEdge: "
							   << constraint.getMeanVal().asString());

	return true;
	MRPT_END;
}

template <class GRAPH_T>
bool CNodeRegistrationDecider<GRAPH_T>::registerNewNodeAtEnd()
{
	bool res = this->registerNewNodeAtEnd(this->m_since_prev_node_PDF);

	// reset the PDF since the last registered node position
	this->resetPDF(&m_since_prev_node_PDF);

	return res;
}

template <class GRAPH_T>
void CNodeRegistrationDecider<GRAPH_T>::resetPDF(constraint_t* c)
{
	MRPT_START;
	ASSERT_(c);

	*c = constraint_t();
	ASSERT_(c->isInfType());
	c->cov_inv = this->m_init_inf_mat;

	MRPT_END;
}  // end of resetPDF

template <class GRAPH_T>
void CNodeRegistrationDecider<GRAPH_T>::addNodeAnnotsToPose(
	global_pose_t* pose) const
{
}

template <class GRAPH_T>
typename GRAPH_T::global_pose_t
	CNodeRegistrationDecider<GRAPH_T>::getCurrentRobotPosEstimation() const
{
	global_pose_t pose_out;

	if (this->m_prev_registered_nodeID != INVALID_NODEID)
	{
		pose_out = this->m_graph->nodes.at(this->m_prev_registered_nodeID);
	}

	pose_out += m_since_prev_node_PDF.getMeanVal();
	return pose_out;
}

template<class GRAPH_T>
void CNodeRegistrationDecider<GRAPH_T>::loadParams(
		const std::string& source_fname) {
	std::string section("NodeRegistrationDeciderParameters");
	this->setVerbosityLevelFromSection(source_fname, section);
}

template<class GRAPH_T>
void CNodeRegistrationDecider<GRAPH_T>::printParams() const {
	using namespace std;
	std::cout << "NRD Verbosity: " << this->getMinLoggingLevelStr() << endl;
}

} } } // end of namespaces

#endif /* end of include guard: CNODEREGISTRATIONDECIDER_IMPL_H */<|MERGE_RESOLUTION|>--- conflicted
+++ resolved
@@ -1,4 +1,3 @@
-<<<<<<< HEAD
 /* +------------------------------------------------------------------------+
    |                     Mobile Robot Programming Toolkit (MRPT)            |
    |                          http://www.mrpt.org/                          |
@@ -7,17 +6,7 @@
    | See: http://www.mrpt.org/Authors - All rights reserved.                |
    | Released under BSD License. See details in http://www.mrpt.org/License |
    +------------------------------------------------------------------------+ */
-=======
-/* +---------------------------------------------------------------------------+
-	 |                     Mobile Robot Programming Toolkit (MRPT)               |
-	 |                          http://www.mrpt.org/                             |
-	 |                                                                           |
-	 | Copyright (c) 2005-2017, Individual contributors, see AUTHORS file        |
-	 | See: http://www.mrpt.org/Authors - All rights reserved.                   |
-	 | Released under BSD License. See details in http://www.mrpt.org/License    |
-	 +---------------------------------------------------------------------------+ */
 
->>>>>>> bef6004a
 #ifndef CNODEREGISTRATIONDECIDER_IMPL_H
 #define CNODEREGISTRATIONDECIDER_IMPL_H
 
