/* +---------------------------------------------------------------------------+
	 |                     Mobile Robot Programming Toolkit (MRPT)               |
	 |                          http://www.mrpt.org/                             |
	 |                                                                           |
	 | Copyright (c) 2005-2016, Individual contributors, see AUTHORS file        |
	 | See: http://www.mrpt.org/Authors - All rights reserved.                   |
	 | Released under BSD License. See details in http://www.mrpt.org/License    |
	 +---------------------------------------------------------------------------+ */


#ifndef CLOOPCLOSERERD_IMPL_H
#define CLOOPCLOSERERD_IMPL_H

namespace mrpt { namespace graphslam { namespace deciders {

// Ctors, Dtors
// //////////////////////////////////
template<class GRAPH_t>
CLoopCloserERD<GRAPH_t>::CLoopCloserERD():
	m_curr_node_covariance_color(160, 160, 160, /*alpha = */255),
	m_consecutive_invalid_format_instances_thres(20), // high threshold just to make sure
	m_class_name("CLoopCloserERD")
{
	MRPT_START;
	this->initCLoopCloserERD();
	MRPT_END;
}
template<class GRAPH_t>
void CLoopCloserERD<GRAPH_t>::initCLoopCloserERD() {
	MRPT_START;

	m_win = NULL;
	m_win_manager = NULL;
	m_graph = NULL;

	m_initialized_visuals = false;
	m_visualize_curr_node_covariance = false;
	m_just_inserted_loop_closure = false;

	// start the edge registration procedure only when this num is surpassed
	// nodeCount > m_last_total_num_of_nodes
	m_threshold_to_start = m_last_total_num_of_nodes = 0;

	m_edge_types_to_nums["ICP2D"] = 0;
	m_edge_types_to_nums["LC"] = 0;

	m_checked_for_usuable_dataset = false;
	m_consecutive_invalid_format_instances = 0;

	m_partitions_full_update = false;

	m_time_logger.setName(m_class_name);
	this->logging_enable_keep_record = true;
	this->setLoggerName(m_class_name);
	this->logFmt(mrpt::utils::LVL_DEBUG, "Initialized class object");

	MRPT_END;
}
template<class GRAPH_t>
CLoopCloserERD<GRAPH_t>::~CLoopCloserERD() {

	// release memory of m_node_optimal_paths map.
	this->logFmt(mrpt::utils::LVL_DEBUG, "Releasing memory of m_node_optimal_paths map...");
	for (typename std::map<mrpt::utils::TNodeID, TPath*>::iterator it = 
			m_node_optimal_paths.begin(); it != m_node_optimal_paths.end();
			++it) {

		delete it->second;
	}
}



// Methods implementations
// //////////////////////////////////

template<class GRAPH_t>
bool CLoopCloserERD<GRAPH_t>::updateState(
		mrpt::obs::CActionCollectionPtr action,
		mrpt::obs::CSensoryFramePtr observations,
		mrpt::obs::CObservationPtr observation ) {
	MRPT_START;
	MRPT_UNUSED_PARAM(action);
	m_time_logger.enter("updateState");
	using namespace std;
	using namespace mrpt;
	using namespace mrpt::obs;
	using namespace mrpt::opengl;
	using namespace mrpt::poses;
	using namespace mrpt::math;

	// check possible prior node registration
	bool registered_new_node = false;

	// was a new node registered?
	if (m_last_total_num_of_nodes < m_graph->nodeCount()) {
		registered_new_node = true;
		m_last_total_num_of_nodes = m_graph->nodeCount();
		this->logFmt(mrpt::utils::LVL_DEBUG, "New node has been registered!");
	}

	// update last laser scan to use
	if (observation.present()) { // observation-only rawlog format
		if (IS_CLASS(observation, CObservation2DRangeScan)) {
			m_last_laser_scan2D = 
				static_cast<mrpt::obs::CObservation2DRangeScanPtr>(observation);

		}
	}
	else { // action-observations format
		// action part

		// observation part
		CObservationPtr curr_observation =
			observations->getObservationByClass<CObservation2DRangeScan>();
		if (curr_observation) {
			m_last_laser_scan2D = observations->getObservationByClass<CObservation2DRangeScan>();
		}
	}


	if (registered_new_node) {
		// register the new node-laserScan pair
		m_nodes_to_laser_scans2D[m_graph->nodeCount()-1] = m_last_laser_scan2D;

		if (m_laser_params.use_scan_matching) {
			// scan match with previous X nodes
			this->addScanMatchingEdges(m_graph->nodeCount()-1);
		}

		// update the partitioned map
		m_partitions_full_update = (
				(m_graph->nodeCount() % m_lc_params.full_partition_per_nodes) == 0 ||
				m_just_inserted_loop_closure)
			?  true: false;
		this->updateMapPartitions(m_partitions_full_update);

		// check for loop closures
		partitions_t partitions_for_LC;
		this->checkPartitionsForLC(&partitions_for_LC);
		this->evaluatePartitionsForLC(partitions_for_LC);

		if (m_visualize_curr_node_covariance) {
			this->execDijkstraProjection();
		}

	}

	m_time_logger.leave("updateState");
	return true;
	MRPT_END;
}

template<class GRAPH_t>
void CLoopCloserERD<GRAPH_t>::addScanMatchingEdges(mrpt::utils::TNodeID curr_nodeID) {
	MRPT_START;
	using namespace std;
	using namespace mrpt;
	using namespace mrpt::utils;
	using namespace mrpt::obs;
	using namespace mrpt::math;

	// get a list of nodes to check ICP against
	std::set<TNodeID> nodes_set;

	// have too few nodes been registered yet?
	if (curr_nodeID < m_laser_params.prev_nodes_for_ICP) {
		for (TNodeID nodeID = 0; nodeID != curr_nodeID; ++nodeID) {
			nodes_set.insert(nodeID);
		}
	}
	else {
		for (TNodeID nodeID = curr_nodeID-1;
				nodeID != curr_nodeID-1 - m_laser_params.prev_nodes_for_ICP;
				--nodeID) {
			nodes_set.insert(nodeID);
		}
	}

	MRPT_LOG_DEBUG_STREAM << "Adding ICP Constraints for nodeID: " <<
		curr_nodeID;

	// try adding ICP constraints with each node in the previous set
	for (std::set<TNodeID>::const_iterator node_it = nodes_set.begin();
			node_it != nodes_set.end(); ++node_it) {

		constraint_t rel_edge;
		mrpt::slam::CICP::TReturnInfo icp_info;

		MRPT_LOG_DEBUG_STREAM << "Fetching laser scan for nodes: " << *node_it <<
			" ==> " << curr_nodeID;

		bool success = this->getICPEdge(
				*node_it,
				curr_nodeID,
				&rel_edge,
				&icp_info);
		if (!success) continue;

		// keep track of the recorded goodness values
		// TODO - rethink on these condition.
		if (!isNaN(icp_info.goodness) || icp_info.goodness != 0) {
			m_laser_params.goodness_threshold_win.addNewMeasurement(icp_info.goodness);
		}
		double goodness_thresh = m_laser_params.goodness_threshold_win.getMedian()*0.9;
		bool accept_goodness = icp_info.goodness > goodness_thresh;
		MRPT_LOG_DEBUG_STREAM << "Curr. Goodness: " << icp_info.goodness 
			<< "|\t Threshold: " << goodness_thresh << " => " << (accept_goodness? "ACCEPT" : "REJECT") << endl;

		// make sure that the suggested edge makes sense with regards to current
		// graph config - check against the current position difference
		bool accept_mahal_distance = this->mahalanobisDistanceOdometryToICPEdge(
				*node_it, curr_nodeID, rel_edge);
 
		// criterion for registering a new node
		if (accept_goodness && accept_mahal_distance) {
			this->registerNewEdge(*node_it, curr_nodeID, rel_edge);
		}
	}

	MRPT_END;
}
template<class GRAPH_t>
bool CLoopCloserERD<GRAPH_t>::getICPEdge(
		const mrpt::utils::TNodeID& from,
		const mrpt::utils::TNodeID& to,
		constraint_t* rel_edge,
		mrpt::slam::CICP::TReturnInfo* icp_info) {
	MRPT_START;
	ASSERT_(rel_edge);
	m_time_logger.enter("getICPEdge");

	using namespace mrpt::obs;
	using namespace mrpt::utils;

	// fetch the relevant laser scans
	nodes_to_scans2D_t::const_iterator search;
	CObservation2DRangeScanPtr from_laser_scan, to_laser_scan;
	search = m_nodes_to_laser_scans2D.find(from);
	if (search != m_nodes_to_laser_scans2D.end()) {
		from_laser_scan = search->second;
	}
	search = m_nodes_to_laser_scans2D.find(to);
	if (search != m_nodes_to_laser_scans2D.end()) {
		to_laser_scan = search->second;
	}

	// what if invalid Laser Scans?
	//ASSERT_(from_laser_scan.present());
	//ASSERT_(to_laser_scan.present());
	if (!from_laser_scan.present() || !to_laser_scan.present()) {
		MRPT_LOG_DEBUG_STREAM <<
			"Either node #" << from <<
			"or node #" << to <<
			"doesn't contain a valid LaserScan. Ignoring this...";
		return false;
	}

	// make use of initial node position difference for the ICP edge
	pose_t initial_estim = m_graph->nodes.at(to) -
		m_graph->nodes.at(from);

	range_scanner_t::getICPEdge(
			*from_laser_scan,
			*to_laser_scan,
			rel_edge,
			&initial_estim,
			icp_info);

	m_time_logger.leave("getICPEdge");
	return true;
	MRPT_END;
}

template<class GRAPH_t>
void CLoopCloserERD<GRAPH_t>::checkPartitionsForLC(
		partitions_t* partitions_for_LC) {
	MRPT_START;
	m_time_logger.enter("LoopClosureEvaluation");

	using namespace std;
	using namespace mrpt;
	using namespace mrpt::utils;

	ASSERT_(partitions_for_LC);
	partitions_for_LC->clear();

	// keep track of the previous nodes list of every partition. If this is not
	// changed - do not mark it as potential for loop closure
	map<int, vector_uint>::iterator finder;
	// reset the previous list if full partitioning was issued
	if (m_partitions_full_update) {
		m_partitionID_to_prev_nodes_list.clear();
	}

	int partitionID = 0;
	// for every partition...
	for (partitions_t::const_iterator partitions_it = m_curr_partitions.begin();
			partitions_it != m_curr_partitions.end(); ++partitions_it, ++partitionID)
	{
		// check whether the last registered node is in the currently traversed
		// partition - if not, ignore it.
		if (m_lc_params.LC_check_curr_partition_only) {
			bool curr_node_in_curr_partition =
				((find(partitions_it->begin(), partitions_it->end(), m_graph->nodeCount()-1))
				 != partitions_it->end());
			if (!curr_node_in_curr_partition) {
				continue;
			}
		}

		// keep track of the previous nodes list
		finder = m_partitionID_to_prev_nodes_list.find(partitionID);
		if (finder == m_partitionID_to_prev_nodes_list.end()) { // nodes list is not reegistered yet
			m_partitionID_to_prev_nodes_list.insert(make_pair(partitionID, *partitions_it));
		}
		else {
			if (*partitions_it == finder->second) {
				this->logFmt(mrpt::utils::LVL_DEBUG, "Partition %d remained unchanged. ", partitionID);
				continue; // same list as before.. no need to check this...
			}
			else { // list was changed  - update the previous nodes list
				this->logFmt(mrpt::utils::LVL_DEBUG, "Partition %d CHANGED. ", partitionID);
				finder->second = *partitions_it;
			}
		}


		// investigate each partition
		int curr_node_index = 1;
		size_t prev_nodeID = *(partitions_it->begin());
		for (vector_uint::const_iterator it = partitions_it->begin()+1;
				it != partitions_it->end(); ++it, ++curr_node_index) {
			size_t curr_nodeID = *it;

			// are there consecutive nodes with large difference inside this
			// partition? Are these nodes enough to consider LC?
			if ((curr_nodeID - prev_nodeID) > m_lc_params.LC_min_nodeid_diff) {
				// there is at least one divergent node..
				
				int num_after_nodes = partitions_it->size() - curr_node_index;
				int num_before_nodes = partitions_it->size() - num_after_nodes;
				if (num_after_nodes >= m_lc_params.LC_min_remote_nodes &&
						num_before_nodes >= m_lc_params.LC_min_remote_nodes ) { // at least X LC nodes
					MRPT_LOG_WARN_STREAM <<
							"Found potential loop closures:" << endl <<
							"\tPartitionID: " << partitionID << endl <<
							"\tPartition: " << getVectorAsString(*partitions_it).c_str() << endl
							<< "\t" << prev_nodeID << " ==> " << curr_nodeID << endl <<
							"\tNumber of LC nodes: " << num_after_nodes << endl;
					partitions_for_LC->push_back(*partitions_it);
					break; // no need to check the rest of the nodes in this partition
				}
			}

			// update the previous node
			prev_nodeID = curr_nodeID;
		}
		this->logFmt(mrpt::utils::LVL_DEBUG, "Successfully checked partition: %d", partitionID);
	}

	m_time_logger.leave("LoopClosureEvaluation");
	MRPT_END;
}

template<class GRAPH_t>
void CLoopCloserERD<GRAPH_t>::evaluatePartitionsForLC(
		const partitions_t& partitions) {
	MRPT_START;
	using namespace mrpt;
	using namespace mrpt::math;
	using namespace mrpt::utils;
	using namespace std;
	m_time_logger.enter("LoopClosureEvaluation");

	if (partitions.size() == 0) return;

	std::string header_sep(80, '-');
	this->logFmt(mrpt::utils::LVL_DEBUG, "Evaluating partitions for loop closures...\n%s\n",
			header_sep.c_str());

	for (partitions_t::const_iterator p_it = partitions.begin();
			p_it != partitions.end();
			++p_it ) {

		// Have two groups A, B.
		// - Group A consists of the lower nodeIDs. They correspond to the start of
		// the course
		// - Group B consists of the higher (more recent) nodeIDs. They correspond
		// to the end of the course
		//
		// find where to split the current partition
		TNodeID prev_nodeID = 0;
		int index_to_split = 1;
		for (vector_uint::const_iterator it = p_it->begin()+1;
				it != p_it->end(); ++it, ++index_to_split) {
			TNodeID curr_nodeID = *it;

			if ((curr_nodeID - prev_nodeID) > m_lc_params.LC_min_nodeid_diff) {
				break;
			}
			// update the last nodeID
			prev_nodeID = curr_nodeID;
		}
		ASSERT_(p_it->size() > index_to_split);

		// groupA
		// use only the first nodes of groupA
		vector_uint groupA(p_it->begin(), p_it->begin()+index_to_split);
		int first_nodes_to_use = 5;
		if (groupA.size() > first_nodes_to_use && first_nodes_to_use!=-1) {
			vector_uint group_tmp(groupA.begin(), groupA.begin()+first_nodes_to_use);
			groupA = group_tmp;
		}

		// groupB
		// use only the last nodes of groupB..
		vector_uint groupB(p_it->begin()+index_to_split, p_it->end());
		int last_nodes_to_use = 5;
		if (groupB.size() > last_nodes_to_use && last_nodes_to_use!=-1) {
			vector_uint group_tmp(groupB.end()-last_nodes_to_use, groupB.end());
			groupB = group_tmp;
		}

		MRPT_LOG_DEBUG_STREAM << "groupA: " << this->getVectorAsString(groupA) <<
			" - size: " << groupA.size() << endl;
		MRPT_LOG_DEBUG_STREAM << "groupB: " << this->getVectorAsString(groupB) <<
			" - size: " << groupB.size() << endl;
		//mrpt::system::pause();

		// generate the hypothesis pool
		// use a hypothesis ID with which the consistency matrix will then be
		// formed
		int hypothesis_counter = 0;
		int invalid_hypotheses = 0;
		std::map<std::pair<TNodeID, TNodeID>, THypothesis*> nodeIDs_to_hypots;
		{
			for (vector_uint::const_iterator b_it = groupB.begin(); b_it != groupB.end();
					++b_it) {
				for (vector_uint::const_iterator a_it = groupA.begin(); a_it != groupA.end();
						++a_it) {
					mrpt::slam::CICP::TReturnInfo icp_info;
					// by default hypotheses will direct bi => ai; If the hypothesis is
					// traversed the opposite way take the opposite of the constraint
					THypothesis* hypot = new THypothesis;
					hypot->from = *b_it;
					hypot->to = *a_it;
					hypot->id = hypothesis_counter++;
					bool found_edge = this->getICPEdge(
							*b_it,
							*a_it,
							&(hypot->edge),
							&icp_info);
					hypot->goodness = icp_info.goodness; // goodness related to the edge
					//cout << "Goodness: " << icp_info.goodness << endl;
					//cout << hypot->getAsString() << endl;
					// Mark as invalid, do not use it from now on...
					if (!found_edge || hypot->goodness == 0) {
						hypot->is_valid = false;
						invalid_hypotheses++;
					}
					nodeIDs_to_hypots[make_pair(*b_it, *a_it)] = hypot;
					this->logFmt(mrpt::utils::LVL_DEBUG, "%s", hypot->getAsString().c_str());
				}
			}
			MRPT_LOG_DEBUG_STREAM <<
				"Generated pool of hypotheses...\tnodeIDs_to_hypots.size() = "
				<< nodeIDs_to_hypots.size()
				<< "\tinvalid hypotheses: " << invalid_hypotheses;
		}
		//mrpt::system::pause();

		// compute the pair-wise consistency for groups of hypotheses between
		// groups A, B
		std::map<std::pair<THypothesis*, THypothesis*>, double> hypots_to_consistencies;
		for (vector_uint::const_iterator b_out_it = groupB.begin(); b_out_it != groupB.end();
				++b_out_it) {
			TNodeID b1 = *b_out_it;
			for (vector_uint::const_iterator b_in_it = b_out_it+1; b_in_it != groupB.end();
					++b_in_it) {
				TNodeID b2 = *b_in_it;
				for (vector_uint::const_iterator a_out_it = groupA.begin(); a_out_it != groupA.end();
						++a_out_it) {
					TNodeID a1 = *a_out_it;
					THypothesis* h_b2a1 = nodeIDs_to_hypots.at(make_pair(b2, a1));
					for (vector_uint::const_iterator a_in_it = a_out_it+1; a_in_it != groupA.end();
							++a_in_it) {
						TNodeID a2 = *a_in_it;
						THypothesis* h_b1a2 = nodeIDs_to_hypots.at(make_pair(b1, a2));

						double consistency;
						bool hypots_are_valid = (h_b2a1->is_valid && h_b1a2->is_valid &&
								h_b2a1->goodness > 0.25 && h_b1a2->goodness > 0.25);

						if (hypots_are_valid) { //  skip the ones that don't look good
							// keep the consistency element based on the hypotheses that it was
							// generated by - direction of the hypothesis is by default bi=>ai.
							// If the opposite is needed, it is handled by the calling function
							consistency = this->generatePWConsistencyElement(a1,a2,b1,b2,nodeIDs_to_hypots);
						}
						else {
							consistency = 0;
						}
						MRPT_LOG_DEBUG_STREAM << "Adding hypotheses consistency for nodeIDs: " <<
							b1 << ", " << b2 << ", " << a1 << ", " << a2 << " => " << consistency << endl;
						hypots_to_consistencies[make_pair(h_b2a1, h_b1a2)] = consistency;
					}
				}
			}
		}
		this->logFmt(mrpt::utils::LVL_DEBUG,
				"Generated map of hypothesis pairs to corresponding consistency elements");
		//mrpt::system::pause();

		// generate the pair-wise consistency matrix of the relevant edges and find
		// the submatrix of the most consistent hypotheses inside it.
		CMatrixDouble consist_matrix(hypothesis_counter, hypothesis_counter);
		for (typename std::map<std::pair<THypothesis*, THypothesis*>, double>::const_iterator it =
				hypots_to_consistencies.begin(); it != hypots_to_consistencies.end(); ++it)  {
			int id1 = it->first.first->id;
			int id2 = it->first.second->id;
			double consistency_elem = it->second;
			consist_matrix(id1, id2) = consist_matrix(id2, id1) = consistency_elem;
			this->logFmt(mrpt::utils::LVL_DEBUG, "id1 = %d\t| id2 = %d\t| consistency_element = %f",
					id1, id2, consistency_elem);
		}
		MRPT_LOG_DEBUG_STREAM << "Row count of consist_matrix: " <<
			consist_matrix.getRowCount();

		// evaluate the pair-wise consistency matrix
		// compute dominant eigenvector
		dynamic_vector<double> u;
		bool valid_lambda_ratio =
			this->computeDominantEigenVector(
					consist_matrix, &u,
					/*use_power_method=*/ false);
		if (!valid_lambda_ratio) continue;

		//cout << "Dominant eigenvector: " << u.transpose() << endl;

		// discretize the indicator vector - maximize the dot product of
		// w_unit .* u
		dynamic_vector<double> w(u.size(), 0); // discretized  indicator vector
		double dot_product = 0;
		for (int i = 0; i != w.size(); ++i) {
			stringstream ss;

			// make the necessary change and see if the dot product increases
			w(i) = 1;
			double potential_dot_product = ((w.transpose() * u) / w.squaredNorm()).value();
			ss << mrpt::format("current: %f | potential_dot_product: %f",
					dot_product, potential_dot_product);
			if (potential_dot_product > dot_product) {
				ss << " ==>  ACCEPT";
				dot_product =	potential_dot_product;
			}
			else {
				ss << " ==>  REJECT";
				w(i) = 0; // revert the change
			}
			ss << endl;
			this->logFmt(mrpt::utils::LVL_DEBUG, "%s", ss.str().c_str());
		}
		cout << "outcome of discretization: " << w.transpose() << endl;
		//mrpt::system::pause();

		// register the indicated hypotheses
		if (!w.isZero()) {
			this->logFmt(mrpt::utils::LVL_DEBUG, "Registering Hypotheses...");

			for (int wi = 0; wi != w.size(); ++wi) {
				if (w(wi) == 1)  {
					// search through the potential hypotheses, find the one with the
					// correct ID and register it.
					typename std::map<std::pair<TNodeID, TNodeID>, THypothesis*>::const_iterator h_it;
					for (h_it = nodeIDs_to_hypots.begin(); h_it != nodeIDs_to_hypots.end(); ++h_it) {
						if (h_it->second->id == wi) {
							this->registerHypothesis(*(h_it->second));
							break;
						}
					}
					ASSERTMSG_(h_it != nodeIDs_to_hypots.end(),
							format("Hypothesis %d was not found", wi));
				}
			}
		}
		//mrpt::system::pause();


		// delete the hypotheses - generated in the heap...
		this->logFmt(mrpt::utils::LVL_DEBUG, "Deleting the generated hypotheses pool..." );
		for (typename std::map<std::pair<TNodeID, TNodeID>,
					CLoopCloserERD<GRAPH_t>::THypothesis*>::const_iterator it =
				nodeIDs_to_hypots.begin(); it != nodeIDs_to_hypots.end(); ++it)  {
			delete it->second;
		}

	}

	this->logFmt(mrpt::utils::LVL_DEBUG, "\n%s", header_sep.c_str());
	m_time_logger.leave("LoopClosureEvaluation");

	MRPT_END;
}

template<class GRAPH_t>
bool CLoopCloserERD<GRAPH_t>::computeDominantEigenVector(
		const mrpt::math::CMatrixDouble& consist_matrix,
		mrpt::math::dynamic_vector<double>* eigvec,
		bool use_power_method/*=true*/) {
	MRPT_START;
	using namespace mrpt;
	using namespace mrpt::utils;
	using namespace mrpt::math;
	using namespace std;
	ASSERT_(eigvec);

	m_time_logger.enter("DominantEigenvectorComputation");

	double lambda1, lambda2; // eigenvalues to use
	bool valid_lambda_ratio = false;

	if (use_power_method) {
		THROW_EXCEPTION(
				"\nPower method for computing the first two eigenvectors/eigenvalues hasn't been implemented yet\n");
	}
	else { // call to eigenVectors method
		CMatrixDouble eigvecs, eigvals;
		consist_matrix.eigenVectors(eigvecs, eigvals);

		// assert that the eivenvectors, eigenvalues, consistency matrix are of the
		// same size
		if (!(eigvecs.size() == eigvals.size()) &&
				(consist_matrix.size() == eigvals.size())) {
			MRPT_LOG_ERROR_STREAM << "Sizes of eigvecs (" << eigvecs.size() << ")"
				<< "eigvals (" << eigvals.size() << ")" <<
				"consist_matrix (" << consist_matrix.size() << ")" << "don't match."
				<< endl;
				ASSERT_(false);
		}

		eigvecs.extractCol(eigvecs.getColCount()-1, *eigvec);
		lambda1 = eigvals(eigvals.getRowCount()-1, eigvals.getColCount()-1);
		lambda2 = eigvals(eigvals.getRowCount()-2, eigvals.getColCount()-2);
	}

	// I don't care about the sign of the eigenvecttor element
	for (int i = 0; i != eigvec->size(); ++i) {
		(*eigvec)(i) = abs((*eigvec)(i));
	}

	// check the ratio of the two eigenvalues - reject hypotheses set if ratio
	// smaller than threshold
	double curr_lambda_ratio = lambda1 / lambda2;
	stringstream ss;
	ss << "lambda1 = " << lambda1 << " | lambda2 = " << lambda2 << endl;

	valid_lambda_ratio = (curr_lambda_ratio > m_lc_params.LC_eigenvalues_ratio_thresh || lambda2 != 0);
	if (!valid_lambda_ratio) {
		ss << "Current Lambda ratio: " << curr_lambda_ratio;
		ss << "| Threshold ratio: " << m_lc_params.LC_eigenvalues_ratio_thresh;
		ss << "| Lambda threshold not passed or lambda2 = 0!" << endl;
	}
	this->logFmt(mrpt::utils::LVL_DEBUG, "%s", ss.str().c_str());

	m_time_logger.leave("DominantEigenvectorComputation");
	return valid_lambda_ratio;

	MRPT_END;
}


template<class GRAPH_t>
double CLoopCloserERD<GRAPH_t>::generatePWConsistencyElement(
		const mrpt::utils::TNodeID& a1,
		const mrpt::utils::TNodeID& a2,
		const mrpt::utils::TNodeID& b1,
		const mrpt::utils::TNodeID& b2,
		const typename std::map<std::pair<mrpt::utils::TNodeID, mrpt::utils::TNodeID>,
		typename CLoopCloserERD<GRAPH_t>::THypothesis*>& nodeIDs_to_hypots) {
	MRPT_START;
	using namespace std;
	using namespace mrpt;
	using namespace mrpt::math;
	using namespace mrpt::utils;

	// get the dijkstra links
	// a1=>a2
	execDijkstraProjection(/*starting_node=*/ a1, /*ending_node=*/ a2);
	TPath* path_a1a2 = this->queryOptimalPath(a2);
	ASSERTMSG_(path_a1a2->getSource() == a1,
			format("\nnodeID %lu is not the source of the optimal path\n%s\n\n",
				a1, path_a1a2->getAsString().c_str()));
	ASSERTMSG_(path_a1a2->getDestination() == a2,
			format("\nnodeID %lu is not the destination of the optimal path\n%s\n\n",
				a2, path_a1a2->getAsString().c_str()));
	// b1=>b2
	execDijkstraProjection(/*starting_node=*/ b1, /*ending_node=*/ b2);
	TPath* path_b1b2 = this->queryOptimalPath(b2);
	ASSERTMSG_(path_b1b2->getSource() == b1,
			format("\nnodeID %lu is not the source of the optimal path\n%s\n\n",
				b1, path_b1b2->getAsString().c_str()));
	ASSERTMSG_(path_b1b2->getDestination() == b2,
			format("\nnodeID %lu is not the destination of the optimal path\n%s\n\n",
				b2, path_b1b2->getAsString().c_str()));

	// get the edges of the hypotheses
	// by default hypotheses are stored bi => ai
	std::pair<TNodeID, TNodeID> curr_pair;
	constraint_t edge_a2b1, edge_b2a1;
	typename std::map<std::pair<TNodeID, TNodeID>, CLoopCloserERD<GRAPH_t>::THypothesis*>::
		const_iterator search;
	{
		// Backwards edge: a2=>b1
		curr_pair = make_pair(b1, a2);
		search = nodeIDs_to_hypots.find(curr_pair);
		ASSERTMSG_(search != nodeIDs_to_hypots.end(),
				format("Hypothesis (b1= ) %lu => (a2= ) %lu was not found", b1, a2) );
		(search->second->edge).inverse(edge_a2b1);

		// forward edge b2=>a1
		curr_pair = make_pair(b2, a1);
		search = nodeIDs_to_hypots.find(curr_pair);
		ASSERTMSG_(search != nodeIDs_to_hypots.end(),
				format("Hypothesis (b2= ) %lu => (a1= ) %lu was not found", b1, a2) );
		edge_b2a1 = search->second->edge;
	}



	constraint_t res(path_a1a2->curr_pose_pdf);
	//cout << "a1=>a2: " << endl << res;
	res += edge_a2b1;
	//cout << "a2=>b1: " << endl << edge_a2b1;
	res += path_b1b2->curr_pose_pdf;
	//cout << "b1=>b2: " << endl << path_b1b2->curr_pose_pdf;
	res += edge_b2a1;
	//cout << "b2=>a1: " << endl << edge_b2a1;

	cout << "Resulting Transformation: " << endl;
	cout << res << endl;
	
	// get the vector of the corresponding transformation - [x, y, phi] form
	dynamic_vector<double> T;
	res.getMeanVal().getAsVector(T);

	// information matrix
	CMatrixDouble33 cov_mat;
	res.getCovariance(cov_mat);

	// there has to be an error with the initial Olson formula - p.15.
	// There must be a minus in the exponent and the covariance matrix instead of
	// the information matrix.
	double exponent = (-T.transpose() * cov_mat * T).value();
	double consistency_elem = exp(exponent);

	//cout << "T = " << endl << T << endl;
	//cout << "exponent = " << exponent << endl;
	//cout << "consistency_elem = " << consistency_elem << endl;
	//mrpt::system::pause();

	return consistency_elem;
	MRPT_END;
}

template<class GRAPH_t>
void CLoopCloserERD<GRAPH_t>::execDijkstraProjection(
		mrpt::utils::TNodeID starting_node/*=0*/,
		mrpt::utils::TNodeID ending_node/*=INVALID_NODEID*/) {
	MRPT_START;
	using namespace std;
	using namespace mrpt;
	using namespace mrpt::utils;
	// for the full algorithm see
	// - Recognizing places using spectrally cllustered local matches - E.Olson,
	// p.6
	
	m_time_logger.enter("Dijkstra Projection");

	// ending_node is either INVALID_NODEID or one of the already registered
	// nodeIDs
	ASSERT_(ending_node == INVALID_NODEID ||
			(ending_node >= 0 && ending_node < m_graph->nodeCount()) );
	ASSERTMSG_(starting_node != ending_node, "Starting and Ending nodes coincede");
	// if uncertainties already updated - do nothing
	if (m_graph->nodeCount() < 5) return;

	// debugging message
	stringstream ss_debug("");
	ss_debug << "Executing Dijkstra Projection: " << starting_node << " => ";
	if (ending_node == INVALID_NODEID) {
		ss_debug << "..." << endl;
	}
	else {
		ss_debug << ending_node <<endl;
	}
	MRPT_LOG_DEBUG_STREAM << ss_debug;

	// keep track of the nodes that I have visited
	std::vector<bool> visited_nodes(m_graph->nodeCount(), false);
	m_node_optimal_paths.clear();

	// get the neighbors of each node
	std::map<TNodeID, std::set<TNodeID> >  neighbors_of;
	m_graph->getAdjacencyMatrix(neighbors_of);

	// initialize a pool of TPaths - draw the minimum-uncertainty path during
	// execution
	std::set<TPath*> pool_of_paths;
	// get the edge to each one of the neighboring nodes of the starting node
	std::set<TNodeID> starting_node_neighbors(neighbors_of.at(starting_node));
	for (std::set<TNodeID>::const_iterator n_it =
			starting_node_neighbors.begin();
			n_it != starting_node_neighbors.end(); ++n_it) {

		TPath* path_between_neighbors = new TPath();
		this->getMinUncertaintyPath(starting_node, *n_it, path_between_neighbors);

		pool_of_paths.insert(path_between_neighbors);
	}
	// just visited the first node
	visited_nodes.at(starting_node) = true;

	//// TODO Remove these - >>>>>>>>>>>>>>>>>>>>
	//// printing the pool for verification
	//cout << "Pool of Paths: " << endl;
	//for (typename std::set<TPath*>::const_iterator it = pool_of_paths.begin();
			//it != pool_of_paths.end(); ++it) {
		//printVector((*it)->nodes_traversed);
	//}
	//cout << "------ Done with the starting node ... ------" << endl;
	//int iters = 0;
	//// TODO Remove these - <<<<<<<<<<<<<<<<<<<<< vvvUNCOMMENT BELOW AS WELLvvv

	while (true) {

		// if there is at least one false, exit loop
		for (std::vector<bool>::const_iterator it = visited_nodes.begin();
				it != visited_nodes.end(); ++it) {
			if (! *it) {
				break;
			}
		}

		// if an ending nodeID has been specified, end the method when the path to
		// it is found.
		if (ending_node != INVALID_NODEID) {
			if (visited_nodes.at(ending_node)) {
				this->logFmt(mrpt::utils::LVL_DEBUG,
						"----------- Done with Dijkstra Projection... ----------");
				m_time_logger.leave("Dijkstra Projection");
				return;
			}
		}

		TPath* optimal_path = this->popMinUncertaintyPath(&pool_of_paths);
		TNodeID dest = optimal_path->getDestination();

		//// TODO Remove these - >>>>>>>>>>>>>>>>>>>> ^^^UNCOMMENT ABOVE AS WELL^^^
		//cout << iters << " " << std::string(40, '>') << endl;
		//cout << "current path Destination: " << dest << endl;
		//// printing the pool for verification
		//cout << "Pool of Paths: " << endl;
		//for (typename std::set<TPath*>::const_iterator it = pool_of_paths.begin();
				//it != pool_of_paths.end(); ++it) {
			//printVector((*it)->nodes_traversed);
		//}
		//cout << "Nodes visited: " << endl;
		//std::vector<int> tmp_vec;
		//for (int i = 0; i != visited_nodes.size(); ++i) {
			//tmp_vec.push_back(i);
		//}
		//printVector(tmp_vec); cout << endl; // indices of numbers
		//printVector(visited_nodes);         // actual flags
		//cout << std::string(40, '<') << " " << iters++ << endl;
		//mrpt::system::pause();
		//// TODO Remove these - <<<<<<<<<<<<<<<<<<<<<

		if (!visited_nodes.at(dest)) {
			m_node_optimal_paths[dest] = optimal_path;
			visited_nodes.at(dest)= true;

			// for all the edges leaving this node .. compose the transforms with the
			// current pool of paths.
			this->addToPaths(&pool_of_paths, *optimal_path, neighbors_of.at(dest) );
		}
	}

	this->logFmt(mrpt::utils::LVL_DEBUG, "----------- Done with Dijkstra Projection... ----------");
	m_time_logger.leave("Dijkstra Projection");
	MRPT_END;
}

template<class GRAPH_t>
void CLoopCloserERD<GRAPH_t>::addToPaths(
		std::set<TPath*>* pool_of_paths,
		const TPath& current_path,
		const std::set<mrpt::utils::TNodeID>& neighbors) const {
	MRPT_START;
	using namespace mrpt::utils;
	using namespace std;

	TNodeID node_to_append_from = current_path.getDestination();

	// compose transforms for every neighbor of node_to_append_from *except*
	// for the link connecting node_to_append_from and the second to last node in
	// the current_path
	TNodeID second_to_last_node = current_path.nodes_traversed.rbegin()[1];
	for (std::set<TNodeID>::const_iterator neigh_it = neighbors.begin();
			neigh_it != neighbors.end(); ++neigh_it) {
		if (*neigh_it == second_to_last_node) continue;

		// get the path between node_to_append_from, *node_it
		TPath path_between_nodes;
		this->getMinUncertaintyPath(node_to_append_from, *neigh_it,
				&path_between_nodes);

		// format the path to append
		TPath* path_to_append = new TPath();
		*path_to_append = current_path;
		*path_to_append += path_between_nodes;

		pool_of_paths->insert(path_to_append);
	}

	MRPT_END;
}

template<class GRAPH_t>
typename CLoopCloserERD<GRAPH_t>::TPath*
CLoopCloserERD<GRAPH_t>::queryOptimalPath(const mrpt::utils::TNodeID node) const {
	MRPT_START;

	TPath* path = NULL;
	typename std::map<mrpt::utils::TNodeID, TPath*>::const_iterator search;
	search = m_node_optimal_paths.find(node);
	if (search != m_node_optimal_paths.end()) {
		path = search->second;
	}

	return path;
	MRPT_END;
}

template<class GRAPH_t>
void CLoopCloserERD<GRAPH_t>::getMinUncertaintyPath(
		const mrpt::utils::TNodeID from,
		const mrpt::utils::TNodeID to,
		TPath* path_between_nodes) const {
	MRPT_START;
	using namespace mrpt::utils;
	using namespace mrpt::math;
	using namespace std;

	ASSERTMSG_(m_graph->edgeExists(from, to) || m_graph->edgeExists(to, from),
			mrpt::format("\nEdge between the provided nodeIDs"
				"(%lu <-> %lu) does not exist\n", from, to) );
	ASSERT_(path_between_nodes);

	//cout << "getMinUncertaintyPath: " << from << " => " << to << endl;

	// don't add to the path_between_nodes, just fill it in afterwards
	path_between_nodes->clear(); 
	
	// iterate over all the edges, ignore the ones that are all 0s - find the
	// one that is with the lowest uncertainty
	double curr_determinant = 0;
	// forward edges from -> to
	std::pair<edges_citerator, edges_citerator> fwd_edges_pair =
		m_graph->getEdges(from, to);

	//cout << "Forward edges: " << endl;
	//for (edges_citerator e_it = fwd_edges_pair.first; e_it != fwd_edges_pair.second;
			//++e_it) {
		//cout << e_it->second << endl;
	//}

	for (edges_citerator edges_it = fwd_edges_pair.first;
			edges_it != fwd_edges_pair.second; ++edges_it) {
		// operate on a temporary object instead of the real edge - otherwise
		// function is non-const
		constraint_t curr_edge;
		curr_edge.copyFrom(edges_it->second);

		// is it all 0s?
		CMatrixDouble33 inf_mat;
		curr_edge.getInformationMatrix(inf_mat);

		if (inf_mat == CMatrixDouble33() || isNaN(inf_mat(0,0))) {
			inf_mat.unit();
			curr_edge.cov_inv = inf_mat;
		}

		TPath curr_path(from); // set the starting node
		curr_path.addToPath(to, curr_edge);

		// update the resulting path_between_nodes if its determinant is smaller
		// than the determinant of the current path_between_nodes
		if (curr_determinant < curr_path.getDeterminant()) {
			curr_determinant = curr_path.getDeterminant();
			*path_between_nodes = curr_path;
		}
	}
	// backwards edges to -> from
	std::pair<edges_citerator, edges_citerator> bwd_edges_pair =
		m_graph->getEdges(to, from);

	//cout << "Backwards edges: " << endl;
	//for (edges_citerator e_it = bwd_edges_pair.first; e_it != bwd_edges_pair.second;
			//++e_it) {
		//cout << e_it->second << endl;
	//}

	for (edges_citerator edges_it = bwd_edges_pair.first;
			edges_it != bwd_edges_pair.second; ++edges_it) {
		// operate on a temporary object instead of the real edge - otherwise
		// function is non-const
		constraint_t curr_edge;
		(edges_it->second).inverse(curr_edge);

		// is it all 0s?
		CMatrixDouble33 inf_mat;
		curr_edge.getInformationMatrix(inf_mat);

		if (inf_mat == CMatrixDouble33() || isNaN(inf_mat(0,0))) {
			inf_mat.unit();
			curr_edge.cov_inv = inf_mat;
		}

		TPath curr_path(from); // set the starting node
		curr_path.addToPath(to, curr_edge);

		// update the resulting path_between_nodes if its determinant is smaller
		// than the determinant of the current path_between_nodes
		if (curr_determinant < curr_path.getDeterminant()) {
			curr_determinant = curr_path.getDeterminant();
			*path_between_nodes = curr_path;
		}
	}

	MRPT_END;
}

template<class GRAPH_t>
typename CLoopCloserERD<GRAPH_t>::TPath* CLoopCloserERD<GRAPH_t>::
popMinUncertaintyPath(std::set<TPath*>* pool_of_paths) const {
	MRPT_START;
	using namespace std;

	//cout << "Determinants: ";
	TPath* optimal_path = NULL;
	double curr_determinant = 0;
	for (typename std::set<TPath*>::const_iterator it =pool_of_paths->begin();
			it != pool_of_paths->end(); ++it) {
		//cout << (*it)->getDeterminant() << ", ";

		// keep the largest determinant - we are in INFORMATION form.
		if (curr_determinant < (*it)->getDeterminant()) {
			curr_determinant = (*it)->getDeterminant();
			optimal_path = *it;
		}
	}

	ASSERT_(optimal_path);
	pool_of_paths->erase(optimal_path); // erase it from the pool

	return optimal_path;
	MRPT_END;
}

template<class GRAPH_t>
bool CLoopCloserERD<GRAPH_t>::mahalanobisDistanceOdometryToICPEdge(
		const mrpt::utils::TNodeID& from, const mrpt::utils::TNodeID& to, const
		constraint_t& rel_edge) {
	MRPT_START;

	using namespace std;
	using namespace mrpt::math;
	using namespace mrpt::utils;

	// mean difference
	pose_t initial_estim = m_graph->nodes.at(to) - m_graph->nodes.at(from);
	dynamic_vector<double> mean_diff;
	(rel_edge.getMeanVal()-initial_estim).getAsVector(mean_diff);
	
	// covariance matrix
	CMatrixDouble33 cov_mat; rel_edge.getCovariance(cov_mat);

	// mahalanobis distance computation
	double mahal_distance = mrpt::math::mahalanobisDistance2(mean_diff, cov_mat);
	bool mahal_distance_null = isNaN(mahal_distance);
	if (!mahal_distance_null) {
		m_laser_params.mahal_distance_ICP_odom_win.addNewMeasurement(mahal_distance);
	}

	//double threshold = m_laser_params.mahal_distance_ICP_odom_win.getMean() +
		//2*m_laser_params.mahal_distance_ICP_odom_win.getStdDev();
	double threshold = m_laser_params.mahal_distance_ICP_odom_win.getMedian()*4;
	bool accept_edge = (threshold >= mahal_distance && !mahal_distance_null) ? true : false;

	//cout << "Suggested Edge: " << rel_edge.getMeanVal() << "|\tInitial Estim.: " << initial_estim
		//<< "|\tMahalanobis Dist: " << mahal_distance << "|\tThresh.: " << threshold
		//<< " => " << (accept_edge? "ACCEPT": "REJECT") << endl;

	return accept_edge;
	MRPT_END;
}

template<class GRAPH_t>
void CLoopCloserERD<GRAPH_t>::registerHypothesis(
		const typename CLoopCloserERD<GRAPH_t>::THypothesis& h) {
	this->logFmt(mrpt::utils::LVL_DEBUG, "Registering hypothesis: %s", h.getAsString(/*oneline=*/ true).c_str());
	this->registerNewEdge(h.from, h.to, h.edge);
}

template<class GRAPH_t>
void CLoopCloserERD<GRAPH_t>::registerNewEdge(
		const mrpt::utils::TNodeID& from,
		const mrpt::utils::TNodeID& to,
		const constraint_t& rel_edge ) {
	MRPT_START;
	using namespace mrpt::utils;
	using namespace mrpt::math;
	using namespace std;

	//  keep track of the registered edges...
	m_edge_types_to_nums["ICP2D"]++;
	MRPT_LOG_DEBUG_STREAM << "Registering new edge: " << from << " => "
		<< to << endl << "\tRelative Edge: " << rel_edge.getMeanVal().asString()
		<< "\tNorm: " << rel_edge.getMeanVal().norm();

	//  keep track of the registered edges...
<<<<<<< HEAD
	if (std::abs(int64_t(to) - int64_t(from) ) > m_lc_params.LC_min_nodeid_diff)  {
=======
	if (absDiff(to, from) > m_lc_params.LC_min_nodeid_diff)  {
>>>>>>> d39ed68a
		m_edge_types_to_nums["LC"]++;
		m_just_inserted_loop_closure = true;
		this->logFmt(LVL_INFO, "\tLoop Closure edge!");
	}
	else {
		m_just_inserted_loop_closure = false;
	}

	//  actuall registration
	m_graph->insertEdge(from,  to, rel_edge);

	MRPT_END;
}

template<class GRAPH_t>
void CLoopCloserERD<GRAPH_t>::setGraphPtr(GRAPH_t* graph) {
	MRPT_START;
	m_graph = graph;
	this->logFmt(mrpt::utils::LVL_DEBUG, "Fetched the graph successfully");
	MRPT_END;
}
template<class GRAPH_t>
void CLoopCloserERD<GRAPH_t>::setWindowManagerPtr(
		mrpt::graphslam::CWindowManager* win_manager) {
	m_win_manager = win_manager;

	// may still be null..
	if (m_win_manager) {
		m_win = m_win_manager->win;
		m_win_observer = m_win_manager->observer;

		if (m_win_observer) {
			m_win_observer->registerKeystroke(m_laser_params.keystroke_laser_scans,
					"Toggle LaserScans Visualization");
			m_win_observer->registerKeystroke(m_lc_params.keystroke_map_partitions,
					"Toggle Map Partitions Visualization");

		}

		this->logFmt(mrpt::utils::LVL_DEBUG,
				"Fetched the window manager, window observer  successfully.");
	}

}
template<class GRAPH_t>
void CLoopCloserERD<GRAPH_t>::notifyOfWindowEvents(
		const std::map<std::string, bool>& events_occurred) {
	MRPT_START;

	// laser scans
	if (events_occurred.at(m_laser_params.keystroke_laser_scans)) {
		this->toggleLaserScansVisualization();
	}
	// map partitions
	if (events_occurred.at(m_lc_params.keystroke_map_partitions)) {
		this->toggleMapPartitionsVisualization();
	}

	MRPT_END;
}

template<class GRAPH_t>
void CLoopCloserERD<GRAPH_t>::initMapPartitionsVisualization() {
	using namespace mrpt;
	using namespace mrpt::gui;
	using namespace mrpt::math;
	using namespace mrpt::opengl;

	// textmessage - display the number of partitions
	if (!m_lc_params.LC_check_curr_partition_only) {
		m_win_manager->assignTextMessageParameters(
				/* offset_y*	= */ &m_lc_params.offset_y_map_partitions,
				/* text_index* = */ &m_lc_params.text_index_map_partitions);
	}

	// just add an empty CSetOfObjects in the scene - going to populate it later
	CSetOfObjectsPtr map_partitions_obj = CSetOfObjects::Create();
	map_partitions_obj->setName("map_partitions");

	COpenGLScenePtr& scene = m_win->get3DSceneAndLock();
	scene->insert(map_partitions_obj);
	m_win->unlockAccess3DScene();
	m_win->forceRepaint();

}

template<class GRAPH_t>
void CLoopCloserERD<GRAPH_t>::updateMapPartitionsVisualization() {
	using namespace mrpt;
	using namespace mrpt::gui;
	using namespace mrpt::math;
	using namespace mrpt::opengl;
	using namespace mrpt::poses;

	// textmessage
	// ////////////////////////////////////////////////////////////
	if (!m_lc_params.LC_check_curr_partition_only) {
		std::stringstream title;
		title << "# Partitions: " << m_curr_partitions.size();
		m_win_manager->addTextMessage(5,-m_lc_params.offset_y_map_partitions,
				title.str(),
				mrpt::utils::TColorf(m_lc_params.balloon_std_color),
				/* unique_index = */ m_lc_params.text_index_map_partitions);
	}

	// update the partitioning visualization
	// ////////////////////////////////////////////////////////////
	COpenGLScenePtr& scene = m_win->get3DSceneAndLock();

	// fetch the partitions CSetOfObjects
	CSetOfObjectsPtr map_partitions_obj;
	{
		CRenderizablePtr obj = scene->getByName("map_partitions");
		// do not check for null ptr - must be properly created in the init* method
		map_partitions_obj = static_cast<CSetOfObjectsPtr>(obj);
	}

	int partitionID = 0;
	bool partition_contains_last_node = false;
	for (partitions_t::const_iterator p_it = m_curr_partitions.begin();
			p_it != m_curr_partitions.end(); ++p_it, ++partitionID) {

		this->logFmt(mrpt::utils::LVL_DEBUG, "Working on Partition #%d", partitionID);
		vector_uint nodes_list = *p_it;

		// finding the partition in which the last node is in
		if (std::find(nodes_list.begin(), nodes_list.end(), m_graph->nodeCount()-1)
				!= nodes_list.end()) {
			partition_contains_last_node = true;
		}
		else {
			partition_contains_last_node = false;
		}

		// fetch the current partition object if it exists - create otherwise
		std::string partition_obj_name = mrpt::format("partition_%d", partitionID);
		std::string balloon_obj_name = mrpt::format("#%d", partitionID);

		CRenderizablePtr obj = map_partitions_obj->getByName(partition_obj_name);
		CSetOfObjectsPtr curr_partition_obj;
		if (obj) {
			this->logFmt(mrpt::utils::LVL_DEBUG, 
					"\tFetching CSetOfObjects partition object for partition #%d",
					partitionID);
			curr_partition_obj = static_cast<CSetOfObjectsPtr>(obj);
			if (m_lc_params.LC_check_curr_partition_only) { // make all but the last partition invisible
				curr_partition_obj->setVisibility(partition_contains_last_node); 
			}
		}
		else {
			this->logFmt(mrpt::utils::LVL_DEBUG, 
					"\tCreating a new CSetOfObjects partition object for partition #%d",
					partitionID);
			curr_partition_obj = CSetOfObjects::Create();
			curr_partition_obj->setName(partition_obj_name);
			if (m_lc_params.LC_check_curr_partition_only) { // make all but the last partition invisible
				curr_partition_obj->setVisibility(partition_contains_last_node); 
			}

			this->logFmt(mrpt::utils::LVL_DEBUG, "\t\tCreating a new CSphere balloon object");
			CSpherePtr balloon_obj = CSphere::Create();
			balloon_obj->setName(balloon_obj_name);
			balloon_obj->setRadius(m_lc_params.balloon_radius);
			balloon_obj->setColor_u8(m_lc_params.balloon_std_color);
			balloon_obj->enableShowName();

			curr_partition_obj->insert(balloon_obj);

			// set of lines connecting the graph nodes to the balloon
			this->logFmt(mrpt::utils::LVL_DEBUG, "\t\tCreating set of lines that will connect to the Balloon");
			CSetOfLinesPtr connecting_lines_obj = CSetOfLines::Create();
			connecting_lines_obj->setName("connecting_lines");
			connecting_lines_obj->setColor_u8(m_lc_params.connecting_lines_color);
			connecting_lines_obj->setLineWidth(0.1);

			curr_partition_obj->insert(connecting_lines_obj);

			// add the created CSetOfObjects to the total CSetOfObjects responsible
			// for the map partitioning
			map_partitions_obj->insert(curr_partition_obj);
			this->logFmt(mrpt::utils::LVL_DEBUG, "\tInserted new CSetOfObjects successfully");
		}
		// up to now the CSetOfObjects exists and the balloon inside it as well..

		std::pair<double, double> centroid_coords;
		this->computeCentroidOfNodesVector(nodes_list, &centroid_coords);

		TPoint3D balloon_location(centroid_coords.first, centroid_coords.second,
				m_lc_params.balloon_elevation);

		this->logFmt(mrpt::utils::LVL_DEBUG, "\tUpdating the balloon position");
		// set the balloon properties
		CSpherePtr balloon_obj;
		{
			// place the partitions baloon at the centroid elevated by a fixed Z value
			CRenderizablePtr obj = curr_partition_obj->getByName(balloon_obj_name);
			balloon_obj = static_cast<CSpherePtr>(obj);
			balloon_obj->setLocation(balloon_location);
			if (partition_contains_last_node)
				balloon_obj->setColor_u8(m_lc_params.balloon_curr_color);
			else
				balloon_obj->setColor_u8(m_lc_params.balloon_std_color);
		}

		this->logFmt(mrpt::utils::LVL_DEBUG, "\tUpdating the lines connecting nodes to balloon");
		// set the lines connecting the nodes of the partition to the partition
		// balloon - set it from scratch all the times since the node positions
		// tend to change according to the dijkstra position estimation
		CSetOfLinesPtr connecting_lines_obj;
		{
			// place the partitions baloon at the centroid elevated by a fixed Z value
			CRenderizablePtr obj = curr_partition_obj->getByName("connecting_lines");
			connecting_lines_obj = static_cast<CSetOfLinesPtr>(obj);

			connecting_lines_obj->clear();

			for (vector_uint::const_iterator it = nodes_list.begin();
					it != nodes_list.end(); ++it) {
				CPose3D curr_pose(m_graph->nodes.at(*it));
				TPoint3D curr_node_location(curr_pose);

				TSegment3D connecting_line(curr_node_location, balloon_location);
				connecting_lines_obj->appendLine(connecting_line);
			}

		}
		this->logFmt(mrpt::utils::LVL_DEBUG, "Done working on partition #%d", partitionID);
	}

	// remove outdated partitions
	// these occur when more partitions existed during the previous visualization
	// update, thus the partitions with higher ID than the maximum partitionID
	// would otherwise remain in the visual as zombie partitions
	size_t prev_size = m_last_partitions.size();
	size_t curr_size = m_curr_partitions.size();
	if (curr_size < prev_size) {
		this->logFmt(mrpt::utils::LVL_DEBUG, "Removing outdated partitions in visual");
		for (int partitionID = curr_size; partitionID != prev_size; ++partitionID) {
			this->logFmt(mrpt::utils::LVL_DEBUG, "\tRemoving partition %d", partitionID);
			std::string partition_obj_name = mrpt::format("partition_%d", partitionID);

			CRenderizablePtr obj = map_partitions_obj->getByName(partition_obj_name);
			map_partitions_obj->removeObject(obj);
		}
	}
	this->logFmt(mrpt::utils::LVL_DEBUG, "Done working on the partitions visualization.");


	m_win->unlockAccess3DScene();
	m_win->forceRepaint();
}

template<class GRAPH_t>
void CLoopCloserERD<GRAPH_t>::toggleMapPartitionsVisualization() {
	MRPT_START;
	ASSERTMSG_(m_win, "No CDisplayWindow3D* was provided");
	ASSERTMSG_(m_win_manager, "No CWindowManager* was provided");
	using namespace mrpt::utils;
	using namespace mrpt::opengl;

	this->logFmt(LVL_INFO, "Toggling map partitions  visualization...");
	mrpt::opengl::COpenGLScenePtr scene = m_win->get3DSceneAndLock();

	if (m_lc_params.visualize_map_partitions) {
		mrpt::opengl::CRenderizablePtr obj = scene->getByName("map_partitions");
		obj->setVisibility(!obj->isVisible());
	}
	else {
		this->dumpVisibilityErrorMsg("visualize_map_partitions");
	}

	m_win->unlockAccess3DScene();
	m_win->forceRepaint();

	MRPT_END;
}

template<class GRAPH_t>
void CLoopCloserERD<GRAPH_t>::computeCentroidOfNodesVector(
		const vector_uint& nodes_list,
		std::pair<double, double>* centroid_coords) const {
	MRPT_START;

	// get the poses and find the centroid so that we can place the baloon over
	// and at their center
	double centroid_x = 0;
	double centroid_y = 0;
	for (vector_uint::const_iterator node_it = nodes_list.begin();
			node_it != nodes_list.end(); ++node_it) {
		pose_t curr_node_pos = m_graph->nodes.at(*node_it);
		centroid_x +=  curr_node_pos.x();
		centroid_y +=  curr_node_pos.y();

	}

	// normalize by the size - assign to the given pair
	centroid_coords->first = centroid_x/static_cast<double>(nodes_list.size());
	centroid_coords->second = centroid_y/static_cast<double>(nodes_list.size());

	MRPT_END;
}

template<class GRAPH_t>
void CLoopCloserERD<GRAPH_t>::initLaserScansVisualization() {
	MRPT_START;


	// laser scan visualization
	if (m_laser_params.visualize_laser_scans) {
		mrpt::opengl::COpenGLScenePtr scene = m_win->get3DSceneAndLock();

		mrpt::opengl::CPlanarLaserScanPtr laser_scan_viz = 
			mrpt::opengl::CPlanarLaserScan::Create();
		laser_scan_viz->enablePoints(true);
		laser_scan_viz->enableLine(true);
		laser_scan_viz->enableSurface(true);
		laser_scan_viz->setSurfaceColor(
				m_laser_params.laser_scans_color.R,
				m_laser_params.laser_scans_color.G,
				m_laser_params.laser_scans_color.B,
				m_laser_params.laser_scans_color.A);

		laser_scan_viz->setName("laser_scan_viz");

		scene->insert(laser_scan_viz);
		m_win->unlockAccess3DScene();
		m_win->forceRepaint();
	}

	MRPT_END;
}

template<class GRAPH_t>
void CLoopCloserERD<GRAPH_t>::updateLaserScansVisualization() {
	MRPT_START;

	// update laser scan visual
	if (m_laser_params.visualize_laser_scans && !m_last_laser_scan2D.null()) {
		mrpt::opengl::COpenGLScenePtr scene = m_win->get3DSceneAndLock();

		mrpt::opengl::CRenderizablePtr obj = scene->getByName("laser_scan_viz");
		mrpt::opengl::CPlanarLaserScanPtr laser_scan_viz =
			static_cast<mrpt::opengl::CPlanarLaserScanPtr>(obj);

		laser_scan_viz->setScan(*m_last_laser_scan2D);

		// set the pose of the laser scan
		typename GRAPH_t::global_poses_t::const_iterator search =
			m_graph->nodes.find(m_graph->nodeCount()-1);
		if (search != m_graph->nodes.end()) {
			laser_scan_viz->setPose(m_graph->nodes[m_graph->nodeCount()-1]);
			// put the laser scan underneath the graph, so that you can still
			// visualize the loop closures with the nodes ahead
			laser_scan_viz->setPose(mrpt::poses::CPose3D(
						laser_scan_viz->getPoseX(), laser_scan_viz->getPoseY(), -0.15,
						mrpt::utils::DEG2RAD(laser_scan_viz->getPoseYaw()),
						mrpt::utils::DEG2RAD(laser_scan_viz->getPosePitch()),
						mrpt::utils::DEG2RAD(laser_scan_viz->getPoseRoll())
						));
		}

		m_win->unlockAccess3DScene();
		m_win->forceRepaint();
	}

	MRPT_END;
}


template<class GRAPH_t>
void CLoopCloserERD<GRAPH_t>::toggleLaserScansVisualization() {
	MRPT_START;
	ASSERTMSG_(m_win, "No CDisplayWindow3D* was provided");
	ASSERTMSG_(m_win_manager, "No CWindowManager* was provided");
	using namespace mrpt::utils;

	this->logFmt(LVL_INFO, "Toggling LaserScans visualization...");

	mrpt::opengl::COpenGLScenePtr scene = m_win->get3DSceneAndLock();

	if (m_laser_params.visualize_laser_scans) {
		mrpt::opengl::CRenderizablePtr obj = scene->getByName("laser_scan_viz");
		obj->setVisibility(!obj->isVisible());
	}
	else {
		this->dumpVisibilityErrorMsg("visualize_laser_scans");
	}

	m_win->unlockAccess3DScene();
	m_win->forceRepaint();

	MRPT_END;
}


template<class GRAPH_t>
void CLoopCloserERD<GRAPH_t>::getEdgesStats(
		std::map<const std::string, int>* edge_types_to_num) const {
	MRPT_START;
	*edge_types_to_num = m_edge_types_to_nums;
	MRPT_END;
}

template<class GRAPH_t>
void CLoopCloserERD<GRAPH_t>::initializeVisuals() {
	MRPT_START;
	this->logFmt(mrpt::utils::LVL_DEBUG, "Initializing visuals");
	m_time_logger.enter("Visuals");

	ASSERTMSG_(m_laser_params.has_read_config,
			"Configuration parameters aren't loaded yet");
	ASSERTMSG_(m_win, "No CDisplayWindow3D* was provided");
	ASSERTMSG_(m_win_manager, "No CWindowManager* was provided");
	ASSERTMSG_(m_win_observer, "No CWindowObserver* was provided");

	if (m_laser_params.visualize_laser_scans) {
		this->initLaserScansVisualization();
	}
	if (m_lc_params.visualize_map_partitions) {
		this->initMapPartitionsVisualization();
	}

	if (m_visualize_curr_node_covariance) {
		this->initCurrCovarianceVisualization();
	}

	m_initialized_visuals = true;
	m_time_logger.leave("Visuals");
	MRPT_END;
}
template<class GRAPH_t>
void CLoopCloserERD<GRAPH_t>::updateVisuals() {
	MRPT_START;
	ASSERT_(m_initialized_visuals);
	this->logFmt(mrpt::utils::LVL_DEBUG, "Updating visuals");
	m_time_logger.enter("Visuals");

	if (m_laser_params.visualize_laser_scans) {
	this->updateLaserScansVisualization();
	}
	if (m_lc_params.visualize_map_partitions) {
		this->updateMapPartitionsVisualization();
	}
	if (m_visualize_curr_node_covariance) {
		this->updateCurrCovarianceVisualization();
	}

	m_time_logger.leave("Visuals");
	MRPT_END;
}

template<class GRAPH_t>
void CLoopCloserERD<GRAPH_t>::initCurrCovarianceVisualization() {
	MRPT_START;
	using namespace std;
	using namespace mrpt::opengl;

	// text message for covariance ellipsis
	m_win_manager->assignTextMessageParameters(
			/* offset_y*	= */ &m_offset_y_curr_node_covariance,
			/* text_index* = */ &m_text_index_curr_node_covariance);

	std::string title("Position uncertainty");
	m_win_manager->addTextMessage(5,-m_offset_y_curr_node_covariance,
			title,
			mrpt::utils::TColorf(m_curr_node_covariance_color),
			/* unique_index = */ m_text_index_curr_node_covariance);


	// covariance ellipsis
	CEllipsoidPtr cov_ellipsis_obj = CEllipsoid::Create();
	cov_ellipsis_obj->setName("cov_ellipsis_obj");
	cov_ellipsis_obj->setColor_u8(m_curr_node_covariance_color);
	cov_ellipsis_obj->setLocation(0, 0, 0);
	//cov_ellipsis_obj->setQuantiles(2.0);

	mrpt::opengl::COpenGLScenePtr scene = m_win->get3DSceneAndLock();
	scene->insert(cov_ellipsis_obj);
	m_win->unlockAccess3DScene();
	m_win->forceRepaint();
	
	MRPT_END;
}

template<class GRAPH_t>
void CLoopCloserERD<GRAPH_t>::updateCurrCovarianceVisualization() {
	MRPT_START;
	using namespace std;
	using namespace mrpt::math;
	using namespace mrpt::opengl;
	using namespace mrpt::gui;

	// get the optimal path to the current node
	mrpt::utils::TNodeID curr_node = m_graph->nodeCount()-1;
	TPath* path =	queryOptimalPath(curr_node);
	if (!path) return;


	ASSERT_(path);
	CMatrixDouble33 mat;
	path->curr_pose_pdf.getCovariance(mat);
	pose_t curr_position = m_graph->nodes.at(curr_node);

	stringstream ss_mat; ss_mat << mat;
	this->logFmt(mrpt::utils::LVL_DEBUG, "In updateCurrCovarianceVisualization\n"
			"Covariance matrix:\n%s\n"
			"determinant : %f", ss_mat.str().c_str(), mat.det() );

	mrpt::opengl::COpenGLScenePtr scene = m_win->get3DSceneAndLock();
	CRenderizablePtr obj = scene->getByName("cov_ellipsis_obj");
	CEllipsoidPtr cov_ellipsis_obj = static_cast<CEllipsoidPtr>(obj);

	// set the pose and corresponding covariance matrix of the ellipsis
	cov_ellipsis_obj->setLocation(curr_position.x(), curr_position.y(), 0);
	//pose_t loc = path->curr_pose_pdf.getMeanVal();
	//cov_ellipsis_obj->setLocation(loc.x(), loc.y(), 0);
	cov_ellipsis_obj->setCovMatrix(mat, 2);

	m_win->unlockAccess3DScene();
	m_win->forceRepaint();

	MRPT_END;
}

template<class GRAPH_t>
bool CLoopCloserERD<GRAPH_t>::justInsertedLoopClosure() const {
	return m_just_inserted_loop_closure;
}

template<class GRAPH_t>
void CLoopCloserERD<GRAPH_t>::checkIfInvalidDataset(
		mrpt::obs::CActionCollectionPtr action,
		mrpt::obs::CSensoryFramePtr observations,
		mrpt::obs::CObservationPtr observation ) {
	MRPT_START;
	MRPT_UNUSED_PARAM(action);
	using namespace mrpt::obs;

	if (observation.present()) { // FORMAT #2
		if (IS_CLASS(observation, CObservation2DRangeScan)) {
			m_checked_for_usuable_dataset = true;
			return;
		}
		else {
			m_consecutive_invalid_format_instances++;
		}
	}
	else {
		// TODO - what if it's in this format but only has odometry information?
		m_checked_for_usuable_dataset = true;
		return;
	}
	if (m_consecutive_invalid_format_instances > 
			m_consecutive_invalid_format_instances_thres) {
		this->logFmt(mrpt::utils::LVL_ERROR,
				"Can't find usuable data in the given dataset.\nMake sure dataset contains valid CObservation2DRangeScan/CObservation3DRangeScan data.");
		mrpt::system::sleep(5000);
		m_checked_for_usuable_dataset = true;
	}

	MRPT_END;
}

template<class GRAPH_t>
void CLoopCloserERD<GRAPH_t>::dumpVisibilityErrorMsg(
		std::string viz_flag, int sleep_time /* = 500 milliseconds */) {
	MRPT_START;

	this->logFmt(mrpt::utils::LVL_ERROR,
			"Cannot toggle visibility of specified object.\n "
			"Make sure that the corresponding visualization flag ( %s "
			") is set to true in the .ini file.\n",
			viz_flag.c_str());
	mrpt::system::sleep(sleep_time);

	MRPT_END;
}


template<class GRAPH_t>
void CLoopCloserERD<GRAPH_t>::loadParams(const std::string& source_fname) {
	MRPT_START;

	m_partitioner.options.loadFromConfigFileName(source_fname,
			"EdgeRegistrationDeciderParameters");
	m_laser_params.loadFromConfigFileName(source_fname,
			"EdgeRegistrationDeciderParameters");
	m_lc_params.loadFromConfigFileName(source_fname,
			"EdgeRegistrationDeciderParameters");
	range_scanner_t::params.loadFromConfigFileName(source_fname, "ICP");

	// set the logging level if given by the user
	mrpt::utils::CConfigFile source(source_fname);
	int min_verbosity_level = source.read_int(
			"EdgeRegistrationDeciderParameters",
			"class_verbosity",
			1, false);
	this->setMinLoggingLevel(mrpt::utils::VerbosityLevel(min_verbosity_level));

	this->logFmt(mrpt::utils::LVL_DEBUG, "Successfully loaded parameters. ");
	MRPT_END;
}
template<class GRAPH_t>
void CLoopCloserERD<GRAPH_t>::printParams() const {
	MRPT_START;

	std::cout << "------------------[Pair-wise Consistency of ICP Edges - Registration Procedure Summary]------------------" << std::endl;

	m_partitioner.options.dumpToConsole();
	m_laser_params.dumpToConsole();
	m_lc_params.dumpToConsole();
	range_scanner_t::params.dumpToConsole();

	this->logFmt(mrpt::utils::LVL_DEBUG, "Printed the relevant parameters");
	MRPT_END;
}

template<class GRAPH_t>
void CLoopCloserERD<GRAPH_t>::getDescriptiveReport(std::string* report_str) const {
	MRPT_START;

	const std::string report_sep(2, '\n');
	const std::string header_sep(80, '#');

	// Report on graph
	std::stringstream class_props_ss;
	class_props_ss << "Pair-wise Consistency of ICP Edges - Registration Procedure Summary: " << std::endl;
	class_props_ss << header_sep << std::endl;

	// time and output logging
	const std::string time_res = m_time_logger.getStatsAsText();
	const std::string output_res = this->getLogAsString();

	// merge the individual reports
	report_str->clear();

	*report_str += class_props_ss.str();
	*report_str += report_sep;

	*report_str += time_res;
	*report_str += report_sep;

	*report_str += output_res;
	*report_str += report_sep;

	MRPT_END;
}

template<class GRAPH_t>
void CLoopCloserERD<GRAPH_t>::updateMapPartitions(bool full_update /* = false */) {
	MRPT_START;
	using namespace mrpt::utils;
	using namespace std;

	m_time_logger.enter("updateMapPartitions");
	
 	// Initialize the nodeIDs => LaserScans map
 	nodes_to_scans2D_t nodes_to_scans;
	if (full_update) {
		this->logFmt(LVL_INFO,
				"updateMapPartitions: Full partitioning of map was issued");

		// clear the existing partitions and recompute the partitioned map for all
		// the nodes
		m_partitioner.clear();
		nodes_to_scans = m_nodes_to_laser_scans2D;
	}
	else {
		// just use the last node-laser scan pair
		nodes_to_scans.insert(
				make_pair(
					m_graph->root, m_nodes_to_laser_scans2D.at(m_graph->nodeCount()-1)));
	}

	// for each one of the above nodes - add its position and correspoding
	// laserScan to the partitioner object
	for (nodes_to_scans2D_t::const_iterator it = nodes_to_scans.begin();
			it != nodes_to_scans.end(); ++it) {
		if ((it->second).null()) { continue; } // if laserScan invalid go to next...

		// find pose of node, if it exists...
		typename GRAPH_t::global_poses_t::const_iterator search;
		search = m_graph->nodes.find(it->first);
		if (search == m_graph->nodes.end()) {
			MRPT_LOG_WARN_STREAM << "Couldn't find pose for nodeID " << it->first
				<< endl;
			continue;
		}

		pose_t curr_pose = search->second;
		mrpt::poses::CPosePDFPtr posePDF(new constraint_t(curr_pose));

		// laser scan
		mrpt::obs::CSensoryFramePtr sf = mrpt::obs::CSensoryFrame::Create();
		sf->insert(it->second);

		m_partitioner.addMapFrame(sf, posePDF);
	}

	// update the last partitions list
	size_t n = m_curr_partitions.size();
	m_last_partitions.resize(n);
	for (int i = 0; i < n; i++)	{
		m_last_partitions[i] = m_curr_partitions[i];
	}
	//update current partitions list
	m_partitioner.updatePartitions(m_curr_partitions);

	this->logFmt(mrpt::utils::LVL_DEBUG, "Updated map partitions successfully.");
	m_time_logger.leave("updateMapPartitions");
	MRPT_END;
}


template<class GRAPH_t>
template<class T>
void CLoopCloserERD<GRAPH_t>::printVectorOfVectors(const T& t) {
	using namespace std;

	int i = 0;
	for (typename T::const_iterator it = t.begin(); it  != t.end(); ++i, ++it) {
		cout << "Vector " << i << "/" << t.size() << endl << "\t";
		CLoopCloserERD<GRAPH_t>::printVector(*it);
	}
}

template<class GRAPH_t>
template<class T>
void CLoopCloserERD<GRAPH_t>::printVector(const T& t) {
	std::cout << CLoopCloserERD<GRAPH_t>::getVectorAsString(t) << std::endl;
}

template<class GRAPH_t>
template<class T>
std::string CLoopCloserERD<GRAPH_t>::getVectorAsString(const T& t) {
	using namespace std;
	stringstream ss;
	for (typename T::const_iterator it = t.begin(); it != t.end(); ++it) {
		ss << *it << ", ";
	}
	return ss.str();
}

// TLaserParams
// //////////////////////////////////


template<class GRAPH_t>
CLoopCloserERD<GRAPH_t>::TLaserParams::TLaserParams():
	laser_scans_color(0, 20, 255),
	keystroke_laser_scans("l"),
	has_read_config(false)
{ 
	mahal_distance_ICP_odom_win.resizeWindow(200); // use the last X mahalanobis distance values
	goodness_threshold_win.resizeWindow(200); // use the last X ICP values
}

template<class GRAPH_t>
CLoopCloserERD<GRAPH_t>::TLaserParams::~TLaserParams() { }

template<class GRAPH_t>
void CLoopCloserERD<GRAPH_t>::TLaserParams::dumpToTextStream(
		mrpt::utils::CStream &out) const {
	MRPT_START;

	out.printf("Use scan-matching constraints               = %s\n",
			use_scan_matching? "TRUE": "FALSE");
	out.printf("Num. of previous nodes to check ICP against =  %d\n",
			prev_nodes_for_ICP);
	out.printf("Visualize laser scans                       = %s\n",
			visualize_laser_scans? "TRUE": "FALSE");

	MRPT_END;
}
template<class GRAPH_t>
void CLoopCloserERD<GRAPH_t>::TLaserParams::loadFromConfigFile(
		const mrpt::utils::CConfigFileBase& source,
		const std::string& section) {
	MRPT_START;

	use_scan_matching = source.read_bool(
			section,
			"use_scan_matching",
			true, false);
		prev_nodes_for_ICP = source.read_int( // how many nodes to check ICP against
			section,
			"prev_nodes_for_ICP",
			10, false);
	visualize_laser_scans = source.read_bool(
			"VisualizationParameters",
			"visualize_laser_scans",
			true, false);


	has_read_config = true;
	MRPT_END;
}
// TLoopClosureParams
// //////////////////////////////////


template<class GRAPH_t>
CLoopCloserERD<GRAPH_t>::TLoopClosureParams::TLoopClosureParams():
	keystroke_map_partitions("b"),
	balloon_elevation(3),
	balloon_radius(0.5),
	balloon_std_color(153, 0, 153),
	balloon_curr_color(102, 0, 102),
	connecting_lines_color(balloon_std_color),
	has_read_config(false)
{ 
}

template<class GRAPH_t>
CLoopCloserERD<GRAPH_t>::TLoopClosureParams::~TLoopClosureParams() { }

template<class GRAPH_t>
void CLoopCloserERD<GRAPH_t>::TLoopClosureParams::dumpToTextStream(
		mrpt::utils::CStream &out) const {
	MRPT_START;

	out.printf("Min. node difference for loop closure                 = %d\n",
			LC_min_nodeid_diff);
	out.printf("Remote NodeIDs to consider the potential loop closure = %d\n",
			LC_min_remote_nodes);
	out.printf("Min EigenValues ratio for accepting a hypotheses set  = %f\n",
			LC_eigenvalues_ratio_thresh);
	out.printf("Check only current node's partition for loop closures = %s\n",
			LC_check_curr_partition_only? "TRUE": "FALSE");
	out.printf("New registered nodes required for full partitioning   = %d\n",
			full_partition_per_nodes);
	out.printf("Visualize map partitions                              = %s\n",
			visualize_map_partitions?  "TRUE": "FALSE");

	MRPT_END;
}
template<class GRAPH_t>
void CLoopCloserERD<GRAPH_t>::TLoopClosureParams::loadFromConfigFile(
		const mrpt::utils::CConfigFileBase& source,
		const std::string& section) {
	MRPT_START;

	LC_min_nodeid_diff = source.read_int(
			"GeneralConfiguration",
			"LC_min_nodeid_diff",
			30, false);
	LC_min_remote_nodes = source.read_int(
			section,
			"LC_min_remote_nodes",
			3, false);
	LC_eigenvalues_ratio_thresh = source.read_double(
			section,
			"LC_eigenvalues_ratio_thresh",
			2, false);
	LC_check_curr_partition_only = source.read_bool(
			section,
			"LC_check_curr_partition_only",
			true, false);
	full_partition_per_nodes = source.read_int(
			section,
			"full_partition_per_nodes",
			50, false);
	visualize_map_partitions = source.read_bool(
			"VisualizationParameters",
			"visualize_map_partitions",
			true, false);

	has_read_config = true;
	MRPT_END;
}

// TPath
// //////////////////////////////////

template<class GRAPH_t>
CLoopCloserERD<GRAPH_t>::TPath::TPath() {
	this->clear();
}
template<class GRAPH_t>
CLoopCloserERD<GRAPH_t>::TPath::TPath(mrpt::utils::TNodeID starting_node) {
	this->clear();

	nodes_traversed.push_back(starting_node);
}
template<class GRAPH_t>
CLoopCloserERD<GRAPH_t>::TPath::~TPath() { }

template<class GRAPH_t>
void CLoopCloserERD<GRAPH_t>::TPath::clear() {
	using namespace mrpt;
	using namespace mrpt::poses;
	using namespace mrpt::math;

	// clear the vector of traversed nodes
	nodes_traversed.clear();

	// clear the relative edge
	curr_pose_pdf.mean = pose_t();
	// by default the information matrix is set to the unit matrix
	CMatrixDouble33 init_path_mat; init_path_mat.unit();
	// put a really large number - we are certain of this position
	init_path_mat *= 10000; //TODO - justify this..
	curr_pose_pdf.cov_inv = init_path_mat;

	determinant_updated = false;
	determinant_cached = 0;

}

template<class GRAPH_t>
typename CLoopCloserERD<GRAPH_t>::TPath& CLoopCloserERD<GRAPH_t>::TPath::
operator+=(const typename CLoopCloserERD<GRAPH_t>::TPath& other) {
	MRPT_START;

	using namespace std;
	using namespace mrpt::utils;
	using namespace mrpt::math;

	// other should start where this ends
	ASSERTMSG_(other.nodes_traversed.begin()[0] ==
			this->nodes_traversed.rbegin()[0],
			"\"other\" instance must start from the nodeID that this "
			"TPath has ended.");
	ASSERTMSG_(other.nodes_traversed.size(),
			"\"other\" instance doesn't have an initialized nodes traversal list");
	ASSERTMSG_(this->nodes_traversed.size(),
			"\"this\" instance doesn't have an initialized nodes traversal list");

	//////// TODO Remove these - >>>>>>>>>>>>>>>>>>>>>
	//cout << string(20, '-') << "Aggregating 2 paths.."
		//<< string(20, '-') << endl;
	//this->dumpToConsole(); other.dumpToConsole();
	////// TODO Remove these - <<<<<<<<<<<<<<<<<<<<<

	// aggregate the two gaussian - mean & information matrix
	this->curr_pose_pdf += other.curr_pose_pdf;

	// add the traversed nodes
	this->nodes_traversed.insert(
			this->nodes_traversed.end(),
			other.nodes_traversed.begin()+1,
			other.nodes_traversed.end());

	////// TODO Remove these - >>>>>>>>>>>>>>>>>>>>>
	//cout << std::string(10, '%') << endl << "AFTER Aggregation..." << endl;
	//this->dumpToConsole();
	//cout << string(50, '-') << endl;
	//mrpt::system::pause();
	////// TODO Remove these - <<<<<<<<<<<<<<<<<<<<<

	determinant_updated = false;
	return *this;

	MRPT_END;
}
template<class GRAPH_t>
bool CLoopCloserERD<GRAPH_t>::TPath::operator==(
		const typename CLoopCloserERD<GRAPH_t>::TPath& other) {
		MRPT_START;

		// check if the traversed nodes are the same as well as the
		// CPoseGaussianInfs are the same..
		return ( this->nodes_traversed == other.nodes_traversed &&
				this->curr_pose_pdf == other.curr_pose_pdf );
		
		MRPT_END;
}
template<class GRAPH_t>
bool CLoopCloserERD<GRAPH_t>::TPath::operator!=(
		const typename CLoopCloserERD<GRAPH_t>::TPath& other) {
		MRPT_START;

		return !(*this == other);

		MRPT_END;
}

template<class GRAPH_t>
void CLoopCloserERD<GRAPH_t>::TPath::addToPath(
		mrpt::utils::TNodeID node, constraint_t edge) {
	using namespace std;

	// update the path
	curr_pose_pdf += edge;

	// update the traversed nodes
	nodes_traversed.push_back(node);

	determinant_updated = false;
}

template<class GRAPH_t>
void CLoopCloserERD<GRAPH_t>::TPath::loadFromConfigFile( 
		const mrpt::utils::CConfigFileBase &source,
		const std::string &section) {}
template<class GRAPH_t>
void CLoopCloserERD<GRAPH_t>::TPath::dumpToTextStream(
		mrpt::utils::CStream &out) const {

	out.printf("%s\n", this->getAsString().c_str());

}

template<class GRAPH_t>
void CLoopCloserERD<GRAPH_t>::TPath::getAsString(std::string* str) const{
	using namespace mrpt;
	using namespace mrpt::math;
	using namespace std;

	stringstream ss;
	string header_sep(30, '=');

	ss << "Path properties: " << endl;
	ss << header_sep << endl << endl;

	ss << "- CPosePDFGaussianInf: "
		<< (this->isGaussianInfType()?  "TRUE" : "FALSE") << endl;
	ss << "- Nodes list: \n\t< " <<
		CLoopCloserERD<GRAPH_t>::getVectorAsString(nodes_traversed)
		<< "\b\b>" << endl;

	ss << endl;
	ss << curr_pose_pdf << endl;
	ss << endl;

	CMatrixDouble33 mat;
	if (this->isGaussianType()) {
		curr_pose_pdf.getCovariance(mat);
	}
	else if (this->isGaussianInfType()) {
		curr_pose_pdf.getInformationMatrix(mat);
	}
	ss << "Determinant: " << mat.det();

	*str = ss.str();
}
template<class GRAPH_t>
std::string CLoopCloserERD<GRAPH_t>::TPath::getAsString() const {
	std::string s;
	this->getAsString(&s);
	return s;
}

template<class GRAPH_t>
mrpt::utils::TNodeID CLoopCloserERD<GRAPH_t>::TPath::getSource() const {
	return nodes_traversed.at(0);
}
template<class GRAPH_t>
mrpt::utils::TNodeID CLoopCloserERD<GRAPH_t>::TPath::getDestination() const {
	return nodes_traversed.back();
}

template<class GRAPH_t>
double CLoopCloserERD<GRAPH_t>::TPath::getDeterminant() {
	MRPT_START;

	using namespace mrpt::math;
	using namespace std;

	// if determinant is up-to-date then return the cached version...
	if (determinant_updated) return determinant_cached;

	CMatrixDouble33 mat;
	if (this->isGaussianInfType()) {
		curr_pose_pdf.getInformationMatrix(mat);
	}
	else if (this->isGaussianType()) {
		curr_pose_pdf.getCovariance(mat);
	}
	double determinant = mat.det();

	// update the cached version
	determinant_cached = determinant;
	determinant_updated = true;


	return determinant;

	MRPT_END;
}

template<class GRAPH_t>
bool CLoopCloserERD<GRAPH_t>::TPath::hasLowerUncertaintyThan(
		const TPath& other) const {
	ASSERT_((this->isGaussianInfType() && other->isGaussianInfType()) ||
			(this->isGaussianType() && other->isGaussianType()) );

	// If we are talking about information form matrices, the *higher* the 
	// determinant the better.
	// if we are talking about covariances then the *lower* the determinant the
	// better.
	bool has_lower = false;
	if (this->isGaussianInfType()) {
		has_lower = this->getDeterminant() > other->getDeterminant();
	}
	else if (this->isGaussianType()) {
		has_lower = this->getDeterminant() < other->getDeterminant();
	}

	return has_lower;
}

template<class GRAPH_t>
bool CLoopCloserERD<GRAPH_t>::TPath::isGaussianInfType() const {
	using namespace mrpt::poses;
	return curr_pose_pdf.GetRuntimeClass() == CLASS_ID(CPosePDFGaussianInf);
}
template<class GRAPH_t>
bool CLoopCloserERD<GRAPH_t>::TPath::isGaussianType() const {
	using namespace mrpt::poses;
	return curr_pose_pdf.GetRuntimeClass() == CLASS_ID(CPosePDFGaussian);
}

template<class GRAPH_t>
std::string CLoopCloserERD<GRAPH_t>::THypothesis::getAsString(bool oneline/*=true*/) const {
	std::string str;
	this->getAsString(&str, oneline);
	return str;
}

template<class GRAPH_t>
void CLoopCloserERD<GRAPH_t>::THypothesis::getAsString(std::string* str,
		bool oneline /*=true*/) const {
	using namespace std;

	stringstream ss;
	if (!oneline) { // multiline report
		ss << "Hypothesis #" << id << endl;
		ss << from << " => " << to << endl;
		ss << edge << endl;
	}
	else {
		ss << "Hypothesis #" << id << "|\t ";
		ss << from << " => " << to << "|\t ";
		ss << edge.getMeanVal().asString(); 
		ss << "|\tgoodness: " << goodness;
		ss << "|\tvalid: " << is_valid;
	}

	ASSERT_(str);
	*str = ss.str();
}

} } } // end of namespaces

#endif /* end of include guard: CLOOPCLOSERERD_IMPL_H */<|MERGE_RESOLUTION|>--- conflicted
+++ resolved
@@ -1130,11 +1130,7 @@
 		<< "\tNorm: " << rel_edge.getMeanVal().norm();
 
 	//  keep track of the registered edges...
-<<<<<<< HEAD
-	if (std::abs(int64_t(to) - int64_t(from) ) > m_lc_params.LC_min_nodeid_diff)  {
-=======
 	if (absDiff(to, from) > m_lc_params.LC_min_nodeid_diff)  {
->>>>>>> d39ed68a
 		m_edge_types_to_nums["LC"]++;
 		m_just_inserted_loop_closure = true;
 		this->logFmt(LVL_INFO, "\tLoop Closure edge!");
