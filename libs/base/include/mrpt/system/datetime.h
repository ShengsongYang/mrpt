/* +------------------------------------------------------------------------+
   |                     Mobile Robot Programming Toolkit (MRPT)            |
   |                          http://www.mrpt.org/                          |
   |                                                                        |
   | Copyright (c) 2005-2017, Individual contributors, see AUTHORS file     |
   | See: http://www.mrpt.org/Authors - All rights reserved.                |
   | Released under BSD License. See details in http://www.mrpt.org/License |
   +------------------------------------------------------------------------+ */
#ifndef MRPT_SYSTEM_DATETIME_H
#define MRPT_SYSTEM_DATETIME_H

#include <mrpt/base/link_pragmas.h>
#include <cstdint>
#include <string>

/** Represents an invalid timestamp, where applicable. */
#define INVALID_TIMESTAMP (0)

namespace mrpt
{
<<<<<<< HEAD
namespace system
{
/** @defgroup time_date Time and date functions (in #include
 * <mrpt/system/datetime.h>)
  * \ingroup mrpt_base_grp
  * @{ */

/** A system independent time type, it holds the the number of 100-nanosecond
 * intervals since January 1, 1601 (UTC).
 * \sa system::getCurrentTime, system::timeDifference, INVALID_TIMESTAMP,
 * TTimeParts
 */
typedef uint64_t TTimeStamp;

/** The parts of a date/time (it's like the standard 'tm' but with fractions of
 * seconds).
 * \sa TTimeStamp, timestampToParts, buildTimestampFromParts
 */
struct TTimeParts
{
	uint16_t year; /** The year */
	uint8_t month; /** Month (1-12) */
	uint8_t day; /** Day (1-31) */
	uint8_t hour; /** Hour (0-23) */
	uint8_t minute; /** Minute (0-59) */
	double second; /** Seconds (0.0000-59.9999) */
	uint8_t day_of_week; /** Day of week (1:Sunday, 7:Saturday) */
	int daylight_saving;
};

/** Builds a timestamp from the parts (Parts are in UTC)
  * \sa timestampToParts
  */
mrpt::system::TTimeStamp BASE_IMPEXP
	buildTimestampFromParts(const mrpt::system::TTimeParts& p);

/** Builds a timestamp from the parts (Parts are in local time)
  * \sa timestampToParts, buildTimestampFromParts
  */
mrpt::system::TTimeStamp BASE_IMPEXP
	buildTimestampFromPartsLocalTime(const mrpt::system::TTimeParts& p);

/** Gets the individual parts of a date/time (days, hours, minutes, seconds) -
 * UTC time or local time
  * \sa buildTimestampFromParts
  */
void BASE_IMPEXP
	timestampToParts(TTimeStamp t, TTimeParts& p, bool localTime = false);

/** Returns the current (UTC) system time.
  * \sa now,getCurrentLocalTime
  */
mrpt::system::TTimeStamp BASE_IMPEXP getCurrentTime();

/** A shortcut for system::getCurrentTime
  * \sa getCurrentTime, getCurrentLocalTime
 */
inline mrpt::system::TTimeStamp now() { return getCurrentTime(); }
/** Returns the current (local) time.
  * \sa now,getCurrentTime
  */
mrpt::system::TTimeStamp BASE_IMPEXP getCurrentLocalTime();

/** Transform from standard "time_t" (actually a double number, it can contain
 * fractions of seconds) to TTimeStamp.
  * \sa timestampTotime_t
  */
mrpt::system::TTimeStamp BASE_IMPEXP time_tToTimestamp(const double t);

/** Transform from standard "time_t" to TTimeStamp.
  * \sa timestampTotime_t
  */
mrpt::system::TTimeStamp BASE_IMPEXP time_tToTimestamp(const time_t& t);

/** Transform from TTimeStamp to standard "time_t" (actually a double number, it
 * can contain fractions of seconds).
  * \sa time_tToTimestamp, secondsToTimestamp
  */
double BASE_IMPEXP timestampTotime_t(const mrpt::system::TTimeStamp t);

/** Transform from TTimeStamp to standard "time_t" (actually a double number, it
 * can contain fractions of seconds).
  * This function is just an (inline) alias of timestampTotime_t(), with a more
 * significant name.
  * \sa time_tToTimestamp, secondsToTimestamp
  */
inline double timestampToDouble(const mrpt::system::TTimeStamp t)
{
	return timestampTotime_t(t);
}

/** Returns the time difference from t1 to t2 (positive if t2 is posterior to
 * t1), in seconds \sa secondsToTimestamp */
double BASE_IMPEXP timeDifference(
	const mrpt::system::TTimeStamp t_first,
	const mrpt::system::TTimeStamp t_later);

/** Returns the current time, as a `double` (fractional version of time_t)
* instead of a `TTimeStamp`.
* \sa now(), timestampTotime_t() */
inline double now_double()
{
	return mrpt::system::timestampTotime_t(mrpt::system::getCurrentTime());
}

/** Shifts a timestamp the given amount of seconds (>0: forwards in time, <0:
 * backwards) \sa secondsToTimestamp */
mrpt::system::TTimeStamp BASE_IMPEXP
	timestampAdd(const mrpt::system::TTimeStamp tim, const double num_seconds);

/** Transform a time interval (in seconds) into TTimeStamp (e.g. which can be
 * added to an existing valid timestamp)
  * \sa timeDifference
  */
mrpt::system::TTimeStamp BASE_IMPEXP secondsToTimestamp(const double nSeconds);

/** Returns a formated string with the given time difference (passed as the
 * number of seconds), as a string [H]H:MM:SS.MILISECS
  * \sa unitsFormat
  */
std::string BASE_IMPEXP formatTimeInterval(const double timeSeconds);

/** Convert a timestamp into this textual form (UTC time):
 * YEAR/MONTH/DAY,HH:MM:SS.MMM
  * \sa dateTimeLocalToString
  */
std::string BASE_IMPEXP dateTimeToString(const mrpt::system::TTimeStamp t);

/** Convert a timestamp into this textual form (in local time):
 * YEAR/MONTH/DAY,HH:MM:SS.MMM
  * \sa dateTimeToString
  */
std::string BASE_IMPEXP dateTimeLocalToString(const mrpt::system::TTimeStamp t);

/** Convert a timestamp into this textual form: YEAR/MONTH/DAY
 */
std::string BASE_IMPEXP dateToString(const mrpt::system::TTimeStamp t);

/** Returns the number of seconds ellapsed from midnight in the given timestamp
 */
double BASE_IMPEXP
	extractDayTimeFromTimestamp(const mrpt::system::TTimeStamp t);

/** Convert a timestamp into this textual form (UTC): HH:MM:SS.MMMMMM
 */
std::string BASE_IMPEXP timeToString(const mrpt::system::TTimeStamp t);

/** Convert a timestamp into this textual form (in local time): HH:MM:SS.MMMMMM
 */
std::string BASE_IMPEXP timeLocalToString(
	const mrpt::system::TTimeStamp t, unsigned int secondFractionDigits = 6);

/** This function implements time interval formatting: Given a time in seconds,
 * it will return a string describing the interval with the most appropriate
 * unit.
 * E.g.: 1.23 year, 3.50 days, 9.3 hours, 5.3 minutes, 3.34 sec, 178.1 ms,  87.1
 * us.
 * \sa unitsFormat
 */
std::string BASE_IMPEXP intervalFormat(const double seconds);

/** @} */

}  // End of namespace

}  // End of namespace
=======
	namespace system
	{
		/** @defgroup time_date Time and date functions (in #include <mrpt/system/datetime.h>)
		  * \ingroup mrpt_base_grp
		  * @{ */

		/** A system independent time type, it holds the the number of 100-nanosecond intervals since January 1, 1601 (UTC).
		 * \sa system::getCurrentTime, system::timeDifference, INVALID_TIMESTAMP, TTimeParts
		 */
		typedef uint64_t TTimeStamp;

		/** The parts of a date/time (it's like the standard 'tm' but with fractions of seconds).
		 * \sa TTimeStamp, timestampToParts, buildTimestampFromParts
		 */
		struct TTimeParts
		{
			uint16_t	year;	//!< The year (full 4 digits)
			uint8_t		month;  //!< Month (1-12)
			uint8_t		day;    //!< Day (1-31)
			uint8_t		hour;   //!< Hour (0-23)
			uint8_t		minute; //!< Minute (0-59)
			double		second; //!< Seconds (0.0000-59.9999) 
			uint8_t		day_of_week; //!< Day of week (1:Sunday, 7:Saturday) 
			int			daylight_saving;
		};

		/** Builds a timestamp from the parts (Parts are in UTC)
		  * \sa timestampToParts
		  */
		mrpt::system::TTimeStamp BASE_IMPEXP buildTimestampFromParts( const mrpt::system::TTimeParts &p );

		/** Builds a timestamp from the parts (Parts are in local time)
		  * \sa timestampToParts, buildTimestampFromParts
		  */
		mrpt::system::TTimeStamp BASE_IMPEXP buildTimestampFromPartsLocalTime( const mrpt::system::TTimeParts &p );

		/** Gets the individual parts of a date/time (days, hours, minutes, seconds) - UTC time or local time
		  * \sa buildTimestampFromParts
		  */
		void BASE_IMPEXP timestampToParts( TTimeStamp t, TTimeParts &p, bool localTime = false );

		/** Returns the current (UTC) system time.
		  * \sa now,getCurrentLocalTime
		  */
		mrpt::system::TTimeStamp  BASE_IMPEXP getCurrentTime( );

		/** A shortcut for system::getCurrentTime
		  * \sa getCurrentTime, getCurrentLocalTime
		 */
		inline mrpt::system::TTimeStamp now() {
			return getCurrentTime();
		}

		/** Returns the current (local) time.
		  * \sa now,getCurrentTime
		  */
		mrpt::system::TTimeStamp  BASE_IMPEXP getCurrentLocalTime( );

		/** Transform from standard "time_t" (actually a double number, it can contain fractions of seconds) to TTimeStamp.
		  * \sa timestampTotime_t
		  */
		mrpt::system::TTimeStamp  BASE_IMPEXP time_tToTimestamp( const double t );

		/** Transform from standard "time_t" to TTimeStamp.
		  * \sa timestampTotime_t
		  */
		mrpt::system::TTimeStamp  BASE_IMPEXP time_tToTimestamp( const time_t &t );

		/** Transform from TTimeStamp to standard "time_t" (actually a double number, it can contain fractions of seconds).
		  * \sa time_tToTimestamp, secondsToTimestamp
		  */
		double BASE_IMPEXP timestampTotime_t( const mrpt::system::TTimeStamp  t );

		/** Transform from TTimeStamp to standard "time_t" (actually a double number, it can contain fractions of seconds).
		  * This function is just an (inline) alias of timestampTotime_t(), with a more significant name.
		  * \sa time_tToTimestamp, secondsToTimestamp
		  */
		inline double timestampToDouble( const mrpt::system::TTimeStamp  t ) { return timestampTotime_t(t); }

		double BASE_IMPEXP timeDifference( const mrpt::system::TTimeStamp t_first, const mrpt::system::TTimeStamp t_later ); //!< Returns the time difference from t1 to t2 (positive if t2 is posterior to t1), in seconds \sa secondsToTimestamp

		/** Returns the current time, as a `double` (fractional version of time_t) instead of a `TTimeStamp`.
		* \sa now(), timestampTotime_t() */
		inline double now_double() {
			return mrpt::system::timestampTotime_t(mrpt::system::getCurrentTime());
		}

		mrpt::system::TTimeStamp BASE_IMPEXP timestampAdd( const mrpt::system::TTimeStamp tim, const double num_seconds); //!< Shifts a timestamp the given amount of seconds (>0: forwards in time, <0: backwards) \sa secondsToTimestamp

		/** Transform a time interval (in seconds) into TTimeStamp (e.g. which can be added to an existing valid timestamp)
		  * \sa timeDifference
		  */
		mrpt::system::TTimeStamp BASE_IMPEXP secondsToTimestamp( const double nSeconds );

		/** Returns a formated string with the given time difference (passed as the number of seconds), as a string [H]H:MM:SS.MILISECS
		  * \sa unitsFormat
		  */
		std::string BASE_IMPEXP formatTimeInterval( const double timeSeconds );

		/** Convert a timestamp into this textual form (UTC time): YEAR/MONTH/DAY,HH:MM:SS.MMM
		  * \sa dateTimeLocalToString
		  */
		std::string  BASE_IMPEXP dateTimeToString(const mrpt::system::TTimeStamp t);

		/** Convert a timestamp into this textual form (in local time): YEAR/MONTH/DAY,HH:MM:SS.MMM
		  * \sa dateTimeToString
		  */
		std::string  BASE_IMPEXP dateTimeLocalToString(const mrpt::system::TTimeStamp t);

		/** Convert a timestamp into this textual form: YEAR/MONTH/DAY
		 */
		std::string  BASE_IMPEXP dateToString(const mrpt::system::TTimeStamp t);

		/** Returns the number of seconds ellapsed from midnight in the given timestamp
		 */
		double  BASE_IMPEXP extractDayTimeFromTimestamp(const mrpt::system::TTimeStamp t);

		/** Convert a timestamp into this textual form (UTC): HH:MM:SS.MMMMMM
		 */
		std::string  BASE_IMPEXP timeToString(const mrpt::system::TTimeStamp t);

		/** Convert a timestamp into this textual form (in local time): HH:MM:SS.MMMMMM
		 */
		std::string  BASE_IMPEXP timeLocalToString(const mrpt::system::TTimeStamp t, unsigned int secondFractionDigits=6);

		/** This function implements time interval formatting: Given a time in seconds, it will return a string describing the interval with the most appropriate unit.
		 * E.g.: 1.23 year, 3.50 days, 9.3 hours, 5.3 minutes, 3.34 sec, 178.1 ms,  87.1 us.
		 * \sa unitsFormat
		 */
		std::string BASE_IMPEXP intervalFormat(const double seconds);

		/** @} */

	} // End of namespace

} // End of namespace
>>>>>>> bef6004a

#endif<|MERGE_RESOLUTION|>--- conflicted
+++ resolved
@@ -18,7 +18,6 @@
 
 namespace mrpt
 {
-<<<<<<< HEAD
 namespace system
 {
 /** @defgroup time_date Time and date functions (in #include
@@ -183,145 +182,6 @@
 /** @} */
 
 }  // End of namespace
-
 }  // End of namespace
-=======
-	namespace system
-	{
-		/** @defgroup time_date Time and date functions (in #include <mrpt/system/datetime.h>)
-		  * \ingroup mrpt_base_grp
-		  * @{ */
-
-		/** A system independent time type, it holds the the number of 100-nanosecond intervals since January 1, 1601 (UTC).
-		 * \sa system::getCurrentTime, system::timeDifference, INVALID_TIMESTAMP, TTimeParts
-		 */
-		typedef uint64_t TTimeStamp;
-
-		/** The parts of a date/time (it's like the standard 'tm' but with fractions of seconds).
-		 * \sa TTimeStamp, timestampToParts, buildTimestampFromParts
-		 */
-		struct TTimeParts
-		{
-			uint16_t	year;	//!< The year (full 4 digits)
-			uint8_t		month;  //!< Month (1-12)
-			uint8_t		day;    //!< Day (1-31)
-			uint8_t		hour;   //!< Hour (0-23)
-			uint8_t		minute; //!< Minute (0-59)
-			double		second; //!< Seconds (0.0000-59.9999) 
-			uint8_t		day_of_week; //!< Day of week (1:Sunday, 7:Saturday) 
-			int			daylight_saving;
-		};
-
-		/** Builds a timestamp from the parts (Parts are in UTC)
-		  * \sa timestampToParts
-		  */
-		mrpt::system::TTimeStamp BASE_IMPEXP buildTimestampFromParts( const mrpt::system::TTimeParts &p );
-
-		/** Builds a timestamp from the parts (Parts are in local time)
-		  * \sa timestampToParts, buildTimestampFromParts
-		  */
-		mrpt::system::TTimeStamp BASE_IMPEXP buildTimestampFromPartsLocalTime( const mrpt::system::TTimeParts &p );
-
-		/** Gets the individual parts of a date/time (days, hours, minutes, seconds) - UTC time or local time
-		  * \sa buildTimestampFromParts
-		  */
-		void BASE_IMPEXP timestampToParts( TTimeStamp t, TTimeParts &p, bool localTime = false );
-
-		/** Returns the current (UTC) system time.
-		  * \sa now,getCurrentLocalTime
-		  */
-		mrpt::system::TTimeStamp  BASE_IMPEXP getCurrentTime( );
-
-		/** A shortcut for system::getCurrentTime
-		  * \sa getCurrentTime, getCurrentLocalTime
-		 */
-		inline mrpt::system::TTimeStamp now() {
-			return getCurrentTime();
-		}
-
-		/** Returns the current (local) time.
-		  * \sa now,getCurrentTime
-		  */
-		mrpt::system::TTimeStamp  BASE_IMPEXP getCurrentLocalTime( );
-
-		/** Transform from standard "time_t" (actually a double number, it can contain fractions of seconds) to TTimeStamp.
-		  * \sa timestampTotime_t
-		  */
-		mrpt::system::TTimeStamp  BASE_IMPEXP time_tToTimestamp( const double t );
-
-		/** Transform from standard "time_t" to TTimeStamp.
-		  * \sa timestampTotime_t
-		  */
-		mrpt::system::TTimeStamp  BASE_IMPEXP time_tToTimestamp( const time_t &t );
-
-		/** Transform from TTimeStamp to standard "time_t" (actually a double number, it can contain fractions of seconds).
-		  * \sa time_tToTimestamp, secondsToTimestamp
-		  */
-		double BASE_IMPEXP timestampTotime_t( const mrpt::system::TTimeStamp  t );
-
-		/** Transform from TTimeStamp to standard "time_t" (actually a double number, it can contain fractions of seconds).
-		  * This function is just an (inline) alias of timestampTotime_t(), with a more significant name.
-		  * \sa time_tToTimestamp, secondsToTimestamp
-		  */
-		inline double timestampToDouble( const mrpt::system::TTimeStamp  t ) { return timestampTotime_t(t); }
-
-		double BASE_IMPEXP timeDifference( const mrpt::system::TTimeStamp t_first, const mrpt::system::TTimeStamp t_later ); //!< Returns the time difference from t1 to t2 (positive if t2 is posterior to t1), in seconds \sa secondsToTimestamp
-
-		/** Returns the current time, as a `double` (fractional version of time_t) instead of a `TTimeStamp`.
-		* \sa now(), timestampTotime_t() */
-		inline double now_double() {
-			return mrpt::system::timestampTotime_t(mrpt::system::getCurrentTime());
-		}
-
-		mrpt::system::TTimeStamp BASE_IMPEXP timestampAdd( const mrpt::system::TTimeStamp tim, const double num_seconds); //!< Shifts a timestamp the given amount of seconds (>0: forwards in time, <0: backwards) \sa secondsToTimestamp
-
-		/** Transform a time interval (in seconds) into TTimeStamp (e.g. which can be added to an existing valid timestamp)
-		  * \sa timeDifference
-		  */
-		mrpt::system::TTimeStamp BASE_IMPEXP secondsToTimestamp( const double nSeconds );
-
-		/** Returns a formated string with the given time difference (passed as the number of seconds), as a string [H]H:MM:SS.MILISECS
-		  * \sa unitsFormat
-		  */
-		std::string BASE_IMPEXP formatTimeInterval( const double timeSeconds );
-
-		/** Convert a timestamp into this textual form (UTC time): YEAR/MONTH/DAY,HH:MM:SS.MMM
-		  * \sa dateTimeLocalToString
-		  */
-		std::string  BASE_IMPEXP dateTimeToString(const mrpt::system::TTimeStamp t);
-
-		/** Convert a timestamp into this textual form (in local time): YEAR/MONTH/DAY,HH:MM:SS.MMM
-		  * \sa dateTimeToString
-		  */
-		std::string  BASE_IMPEXP dateTimeLocalToString(const mrpt::system::TTimeStamp t);
-
-		/** Convert a timestamp into this textual form: YEAR/MONTH/DAY
-		 */
-		std::string  BASE_IMPEXP dateToString(const mrpt::system::TTimeStamp t);
-
-		/** Returns the number of seconds ellapsed from midnight in the given timestamp
-		 */
-		double  BASE_IMPEXP extractDayTimeFromTimestamp(const mrpt::system::TTimeStamp t);
-
-		/** Convert a timestamp into this textual form (UTC): HH:MM:SS.MMMMMM
-		 */
-		std::string  BASE_IMPEXP timeToString(const mrpt::system::TTimeStamp t);
-
-		/** Convert a timestamp into this textual form (in local time): HH:MM:SS.MMMMMM
-		 */
-		std::string  BASE_IMPEXP timeLocalToString(const mrpt::system::TTimeStamp t, unsigned int secondFractionDigits=6);
-
-		/** This function implements time interval formatting: Given a time in seconds, it will return a string describing the interval with the most appropriate unit.
-		 * E.g.: 1.23 year, 3.50 days, 9.3 hours, 5.3 minutes, 3.34 sec, 178.1 ms,  87.1 us.
-		 * \sa unitsFormat
-		 */
-		std::string BASE_IMPEXP intervalFormat(const double seconds);
-
-		/** @} */
-
-	} // End of namespace
-
-} // End of namespace
->>>>>>> bef6004a
 
 #endif