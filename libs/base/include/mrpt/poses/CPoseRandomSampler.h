--- conflicted
+++ resolved
@@ -19,7 +19,6 @@
 
 namespace mrpt
 {
-<<<<<<< HEAD
 namespace poses
 {
 /** An efficient generator of random samples drawn from a given 2D (CPosePDF) or
@@ -71,6 +70,8 @@
 
 	CPoseRandomSampler(const CPoseRandomSampler& o);
 	CPoseRandomSampler& operator=(const CPoseRandomSampler& o);
+	CPoseRandomSampler(CPoseRandomSampler &&o);
+	CPoseRandomSampler & operator =(CPoseRandomSampler &&o);
 
 	/** This method must be called to select the PDF from which to draw samples.
 	  * \sa drawSample
@@ -155,125 +156,5 @@
 };  // End of class def.
 }  // End of namespace
 }  // End of namespace
-=======
-    namespace poses
-    {
-        /** An efficient generator of random samples drawn from a given 2D (CPosePDF) or 3D (CPose3DPDF) pose probability density function (pdf).
-         * This class keeps an internal state which speeds up the sequential generation of samples. It can manage
-         *  any kind of pose PDF.
-		 *
-         * Use with CPoseRandomSampler::setPosePDF, then CPoseRandomSampler::drawSample to draw values.
-		 *
-         * Notice that you can pass a 2D or 3D pose PDF, then ask for a 2D or 3D sample. This class always returns
-         *  the kind of sample you ask it for, but will skip missing terms or fill out with zeroes as required.
-		 * Specifically, when sampling 3D poses from a 2D pose pdf, this class will be smart enought to draw only
-		 *  the 3 required dimensions, avoiding a waste of time with the other 3 missing components.
-         *
-		 * \ingroup poses_pdf_grp
-         * \sa CPosePDF, CPose3DPDF
-         */
-        class BASE_IMPEXP CPoseRandomSampler
-        {
-        protected:
-			// Only ONE of these can be not-NULL at a time.
-            CPosePDF*   m_pdf2D;        //!< A local copy of the PDF
-            CPose3DPDF* m_pdf3D;        //!< A local copy of the PDF
-
-            mrpt::math::CMatrixDouble33 m_fastdraw_gauss_Z3;
-            mrpt::math::CMatrixDouble66 m_fastdraw_gauss_Z6;
-            CPose2D         m_fastdraw_gauss_M_2D;
-            CPose3D         m_fastdraw_gauss_M_3D;
-
-            void clear(); //!< Clear internal pdf
-
-			void do_sample_2D( CPose2D &p ) const;	//!< Used internally: sample from m_pdf2D
-			void do_sample_3D( CPose3D &p ) const;	//!< Used internally: sample from m_pdf3D
-
-        public:
-            CPoseRandomSampler(); //!< Ctor
-            ~CPoseRandomSampler(); //!< Dtor
-
-			CPoseRandomSampler(const CPoseRandomSampler &o);
-			CPoseRandomSampler & operator =(const CPoseRandomSampler &o);
-#if MRPT_HAS_CXX11
-			CPoseRandomSampler(CPoseRandomSampler &&o);
-			CPoseRandomSampler & operator =(CPoseRandomSampler &&o);
-#endif
-
-            /** This method must be called to select the PDF from which to draw samples.
-              * \sa drawSample
-              */
-            void setPosePDF( const CPosePDF *pdf );
-
-            /** This method must be called to select the PDF from which to draw samples.
-              * \sa drawSample
-              */
-            void setPosePDF( const CPosePDFPtr &pdf );
-
-            /** This method must be called to select the PDF from which to draw samples.
-              * \sa drawSample
-              */
-            void setPosePDF( const CPosePDF &pdf ) { setPosePDF(&pdf); }
-
-            /** This method must be called to select the PDF from which to draw samples.
-              * \sa drawSample
-              */
-            void setPosePDF( const CPose3DPDF *pdf );
-
-            /** This method must be called to select the PDF from which to draw samples.
-              * \sa drawSample
-              */
-            void setPosePDF( const CPose3DPDFPtr &pdf );
-
-            /** This method must be called to select the PDF from which to draw samples.
-              * \sa drawSample
-              */
-            void setPosePDF( const CPose3DPDF &pdf ) { setPosePDF(&pdf); }
-
-            /** Generate a new sample from the selected PDF.
-              * \return A reference to the same object passed as argument.
-              * \sa setPosePDF
-              */
-            CPose2D & drawSample( CPose2D &p ) const;
-
-            /** Generate a new sample from the selected PDF.
-              * \return A reference to the same object passed as argument.
-              * \sa setPosePDF
-              */
-            CPose3D & drawSample( CPose3D &p ) const;
-
-			/** Return true if samples can be generated, which only requires a previous call to setPosePDF */
-			bool isPrepared() const;
-
-			/** If the object has been loaded with setPosePDF this method returns the 2D pose mean samples will be drawn around. \return A reference to the argument */
-			CPose2D &getSamplingMean2D(CPose2D &out_mean) const;
-
-			/** If the object has been loaded with setPosePDF this method returns the 3D pose mean samples will be drawn around. \return A reference to the argument */
-			CPose3D &getSamplingMean3D(CPose3D &out_mean) const;
-
-			/** Retrieves the 3x3 covariance of the original PDF in \f$ [ x ~ y ~ \phi ] \f$. */
-			void getOriginalPDFCov2D( mrpt::math::CMatrixDouble33 &cov3x3 ) const;
-
-			/** Retrieves the 3x3 covariance of the original PDF in \f$ [ x ~ y ~ \phi ] \f$. */
-			inline void getOriginalPDFCov2D( mrpt::math::CMatrixDouble &cov3x3 ) const {
-				mrpt::math::CMatrixDouble33 M;
-				this->getOriginalPDFCov2D(M);
-				cov3x3 = mrpt::math::CMatrixDouble(M);
-			}
-
-			/** Retrieves the 6x6 covariance of the original PDF in \f$ [ x ~ y ~ z ~ yaw ~ pitch ~ roll ] \f$. */
-			void getOriginalPDFCov3D( mrpt::math::CMatrixDouble66 &cov6x6 ) const;
-
-			/** Retrieves the 6x6 covariance of the original PDF in \f$ [ x ~ y ~ z ~ yaw ~ pitch ~ roll ] \f$. */
-			inline void getOriginalPDFCov3D( mrpt::math::CMatrixDouble &cov6x6 ) const {
-				mrpt::math::CMatrixDouble66 M;
-				this->getOriginalPDFCov3D(M);
-				cov6x6 = mrpt::math::CMatrixDouble(M);
-			}
-
-        }; // End of class def.
-	} // End of namespace
-} // End of namespace
->>>>>>> bef6004a
 
 #endif