/* +------------------------------------------------------------------------+
   |                     Mobile Robot Programming Toolkit (MRPT)            |
   |                          http://www.mrpt.org/                          |
   |                                                                        |
   | Copyright (c) 2005-2017, Individual contributors, see AUTHORS file     |
   | See: http://www.mrpt.org/Authors - All rights reserved.                |
   | Released under BSD License. See details in http://www.mrpt.org/License |
   +------------------------------------------------------------------------+ */

#include "slam-precomp.h"  // Precompiled headers

#include <mrpt/random.h>
#include <mrpt/utils/CTicTac.h>
#include <mrpt/utils/CFileStream.h>
#include <mrpt/system/os.h>

#include <mrpt/maps/CMultiMetricMapPDF.h>
#include <mrpt/obs/CActionRobotMovement2D.h>
#include <mrpt/obs/CActionRobotMovement3D.h>
#include <mrpt/obs/CActionCollection.h>
#include <mrpt/poses/CPosePDFGaussian.h>
#include <mrpt/poses/CPosePDFGrid.h>
#include <mrpt/obs/CObservationBeaconRanges.h>
#include <mrpt/maps/CSimplePointsMap.h>
#include <mrpt/maps/CLandmarksMap.h>

#include <mrpt/slam/PF_aux_structs.h>

using namespace mrpt;
using namespace mrpt::math;
using namespace mrpt::slam;
using namespace mrpt::obs;
using namespace mrpt::maps;
using namespace mrpt::poses;
using namespace mrpt::random;
using namespace mrpt::utils;
using namespace mrpt::system;
using namespace std;

IMPLEMENTS_SERIALIZABLE(CMultiMetricMapPDF, CSerializable, mrpt::maps)
IMPLEMENTS_SERIALIZABLE(CRBPFParticleData, CSerializable, mrpt::maps)

/*---------------------------------------------------------------
				Constructor
  ---------------------------------------------------------------*/
CMultiMetricMapPDF::CMultiMetricMapPDF(
	const bayes::CParticleFilter::TParticleFilterOptions& opts,
	const mrpt::maps::TSetOfMetricMapInitializers* mapsInitializers,
	const TPredictionParams* predictionOptions)
	: averageMap(mapsInitializers),
	  averageMapIsUpdated(false),
	  SFs(),
	  SF2robotPath(),
	  options(),
	  newInfoIndex(0)
{
	m_particles.resize(opts.sampleSize);
	for (CParticleList::iterator it = m_particles.begin();
		 it != m_particles.end(); ++it)
	{
		it->log_w = 0;
		it->d.reset(new CRBPFParticleData(mapsInitializers));
	}

	// Initialize:
	const CPose3D nullPose(0, 0, 0);
	clear(nullPose);

	// If provided, copy the whole set of params now:
	if (predictionOptions != nullptr) options = *predictionOptions;
}

/*---------------------------------------------------------------
						clear
  ---------------------------------------------------------------*/
void CMultiMetricMapPDF::clear(const CPose2D& initialPose)
{
	CPose3D p(initialPose);
	clear(p);
}

/*---------------------------------------------------------------
						clear
  ---------------------------------------------------------------*/
void CMultiMetricMapPDF::clear(const CPose3D& initialPose)
{
<<<<<<< HEAD
	size_t i, M = m_particles.size();

	for (i = 0; i < M; i++)
=======
	const size_t M = m_particles.size();
	for (size_t i=0;i<M;i++)
>>>>>>> bef6004a
	{
		m_particles[i].log_w = 0;

		m_particles[i].d->mapTillNow.clear();

		m_particles[i].d->robotPath.resize(1);
		m_particles[i].d->robotPath[0] = initialPose;
	}

	SFs.clear();
	SF2robotPath.clear();

	averageMapIsUpdated = false;
}

void CMultiMetricMapPDF::clear(const mrpt::maps::CSimpleMap &prevMap, const mrpt::poses::CPose3D &currentPose)
{
	const size_t nParts = m_particles.size(), nOldKeyframes = prevMap.size();
	if(nOldKeyframes == 0)
	{
		//prevMap is empty, so reset the map
		clear(currentPose);
		return;
	}
	for (size_t idxPart = 0; idxPart<nParts; idxPart++)
	{
		auto &p = m_particles[idxPart];
		p.log_w = 0;

		p.d->mapTillNow.clear();

		p.d->robotPath.resize(nOldKeyframes);
		for (size_t i = 0; i < nOldKeyframes; i++)
		{
			CPose3DPDFPtr       keyframe_pose;
			CSensoryFramePtr    sfkeyframe_sf;
			prevMap.get(i, keyframe_pose, sfkeyframe_sf);

			// as pose, use: if the PDF is also a PF with the same number of samples, use those particles;
			// otherwise, simply use the mean for all particles as an approximation (with loss of uncertainty).
			mrpt::poses::CPose3D kf_pose;
			bool kf_pose_set = false;
			if (IS_CLASS(keyframe_pose, CPose3DPDFParticles))
			{
				const auto pdf_parts = dynamic_cast<const CPose3DPDFParticles*>(keyframe_pose.pointer());
				ASSERT_(pdf_parts);
				if (pdf_parts->particlesCount() == nParts)
				{
					kf_pose = *pdf_parts->m_particles[idxPart].d;
					kf_pose_set = true;
				}
			}
			if (!kf_pose_set)
			{
				kf_pose = keyframe_pose->getMeanVal();
			}
			p.d->robotPath[i] = kf_pose;
			for (const auto &obs : *sfkeyframe_sf)
			{
				p.d->mapTillNow.insertObservation(&(*obs), &kf_pose);
			}
		}
	}

	SFs = prevMap; // copy
	SF2robotPath.clear();
	SF2robotPath.reserve(nOldKeyframes);
	for (size_t i = 0; i < nOldKeyframes; i++)
		SF2robotPath.push_back(i);

	averageMapIsUpdated = false;
}


/*---------------------------------------------------------------
						getEstimatedPosePDF
  Returns an estimate of the pose, (the mean, or mathematical expectation of the
 PDF), computed
		as a weighted average over all m_particles.
 ---------------------------------------------------------------*/
void CMultiMetricMapPDF::getEstimatedPosePDF(
	CPose3DPDFParticles& out_estimation) const
{
	ASSERT_(m_particles[0].d->robotPath.size() > 0);
	getEstimatedPosePDFAtTime(
		m_particles[0].d->robotPath.size() - 1, out_estimation);
}

/*---------------------------------------------------------------
						getEstimatedPosePDFAtTime
 ---------------------------------------------------------------*/
void CMultiMetricMapPDF::getEstimatedPosePDFAtTime(
	size_t timeStep, CPose3DPDFParticles& out_estimation) const
{
	// CPose3D	p;
	size_t i, n = m_particles.size();

	// Delete current content of "out_estimation":
	out_estimation.clearParticles();

	// Create new m_particles:
	out_estimation.m_particles.resize(n);
	for (i = 0; i < n; i++)
	{
		out_estimation.m_particles[i].d.reset(
			new CPose3D(m_particles[i].d->robotPath[timeStep]));
		out_estimation.m_particles[i].log_w = m_particles[i].log_w;
	}
}

/*---------------------------------------------------------------
						writeToStream
  ---------------------------------------------------------------*/
void CRBPFParticleData::writeToStream(
	mrpt::utils::CStream& out, int* version) const
{
	MRPT_UNUSED_PARAM(out);
	MRPT_UNUSED_PARAM(version);
	THROW_EXCEPTION("Shouldn't arrive here")
}

/*---------------------------------------------------------------
						readFromStream
  ---------------------------------------------------------------*/
void CRBPFParticleData::readFromStream(mrpt::utils::CStream& in, int version)
{
	MRPT_UNUSED_PARAM(in);
	MRPT_UNUSED_PARAM(version);
	THROW_EXCEPTION("Shouldn't arrive here")
}

/*---------------------------------------------------------------
						writeToStream
  ---------------------------------------------------------------*/
void CMultiMetricMapPDF::writeToStream(
	mrpt::utils::CStream& out, int* version) const
{
	if (version)
		*version = 0;
	else
	{
		uint32_t i, n, j, m;

		// The data
		n = static_cast<uint32_t>(m_particles.size());
		out << n;
		for (i = 0; i < n; i++)
		{
			out << m_particles[i].log_w << m_particles[i].d->mapTillNow;
			m = static_cast<uint32_t>(m_particles[i].d->robotPath.size());
			out << m;
			for (j = 0; j < m; j++) out << m_particles[i].d->robotPath[j];
		}
		out << SFs << SF2robotPath;
	}
}

/*---------------------------------------------------------------
						readFromStream
  ---------------------------------------------------------------*/
void CMultiMetricMapPDF::readFromStream(mrpt::utils::CStream& in, int version)
{
	switch (version)
	{
		case 0:
		{
			uint32_t i, n, j, m;

			// Delete current contents:
			// --------------------------
			clearParticles();
			SFs.clear();
			SF2robotPath.clear();

			averageMapIsUpdated = false;

			// Load the new data:
			// --------------------
			in >> n;

			m_particles.resize(n);
			for (i = 0; i < n; i++)
			{
				m_particles[i].d.reset(new CRBPFParticleData());

				// Load
				in >> m_particles[i].log_w >> m_particles[i].d->mapTillNow;

				in >> m;
				m_particles[i].d->robotPath.resize(m);
				for (j = 0; j < m; j++) in >> m_particles[i].d->robotPath[j];
			}

			in >> SFs >> SF2robotPath;
		}
		break;
		default:
			MRPT_THROW_UNKNOWN_SERIALIZATION_VERSION(version)
	};
}

/*---------------------------------------------------------------
						getLastPose
 ---------------------------------------------------------------*/
TPose3D CMultiMetricMapPDF::getLastPose(const size_t i, bool &is_valid_pose) const
{
	if (i >= m_particles.size())
		THROW_EXCEPTION("Particle index out of bounds!");

<<<<<<< HEAD
	size_t n = m_particles[i].d->robotPath.size();

	if (n)
		return &m_particles[i].d->robotPath[n - 1];
	else
		return nullptr;
=======
	if (m_particles[i].d->robotPath.empty())
	{
		is_valid_pose = false;
		return TPose3D(0,0,0,0,0,0);
	}
	else
	{
		return *m_particles[i].d->robotPath.rbegin();
	}
>>>>>>> bef6004a
}

const CMultiMetricMap* CMultiMetricMapPDF::getAveragedMetricMapEstimation()
{
	rebuildAverageMap();
	return &averageMap;
}

/*---------------------------------------------------------------
						getWeightedAveragedMap
 ---------------------------------------------------------------*/
void CMultiMetricMapPDF::rebuildAverageMap()
{
	float min_x = 1e6, max_x = -1e6, min_y = 1e6, max_y = -1e6;
	CParticleList::iterator part;

	if (averageMapIsUpdated) return;

	// ---------------------------------------------------------
	//					GRID
	// ---------------------------------------------------------
	for (part = m_particles.begin(); part != m_particles.end(); ++part)
	{
		ASSERT_(part->d->mapTillNow.m_gridMaps.size() > 0);

		min_x = min(min_x, part->d->mapTillNow.m_gridMaps[0]->getXMin());
		max_x = max(max_x, part->d->mapTillNow.m_gridMaps[0]->getXMax());
		min_y = min(min_y, part->d->mapTillNow.m_gridMaps[0]->getYMin());
		max_y = max(max_y, part->d->mapTillNow.m_gridMaps[0]->getYMax());
	}

	// Asure all maps have the same dimensions:
	for (part = m_particles.begin(); part != m_particles.end(); ++part)
		part->d->mapTillNow.m_gridMaps[0]->resizeGrid(
			min_x, max_x, min_y, max_y, 0.5f, false);

	for (part = m_particles.begin(); part != m_particles.end(); ++part)
	{
		min_x = min(min_x, part->d->mapTillNow.m_gridMaps[0]->getXMin());
		max_x = max(max_x, part->d->mapTillNow.m_gridMaps[0]->getXMax());
		min_y = min(min_y, part->d->mapTillNow.m_gridMaps[0]->getYMin());
		max_y = max(max_y, part->d->mapTillNow.m_gridMaps[0]->getYMax());
	}

	// Prepare target map:
	ASSERT_(averageMap.m_gridMaps.size() > 0);
	averageMap.m_gridMaps[0]->setSize(
		min_x, max_x, min_y, max_y,
		m_particles[0].d->mapTillNow.m_gridMaps[0]->getResolution(), 0);

	// Compute the sum of weights:
	double sumLinearWeights = 0;
	for (part = m_particles.begin(); part != m_particles.end(); ++part)
		sumLinearWeights += exp(part->log_w);

	// CHECK:
	for (part = m_particles.begin(); part != m_particles.end(); ++part)
	{
		ASSERT_(
			part->d->mapTillNow.m_gridMaps[0]->getSizeX() ==
			averageMap.m_gridMaps[0]->getSizeX());
		ASSERT_(
			part->d->mapTillNow.m_gridMaps[0]->getSizeY() ==
			averageMap.m_gridMaps[0]->getSizeY());
	}

	{
		// ******************************************************
		//     Implementation WITHOUT the SSE Instructions Set
		// ******************************************************
		MRPT_START

		// Reserve a float grid-map, add weight all maps
		// -------------------------------------------------------------------------------------------
		std::vector<float> floatMap;
		floatMap.resize(averageMap.m_gridMaps[0]->map.size(), 0);

		// For each particle in the RBPF:
		double sumW = 0;
		for (part = m_particles.begin(); part != m_particles.end(); ++part)
			sumW += exp(part->log_w);

		if (sumW == 0) sumW = 1;

		for (part = m_particles.begin(); part != m_particles.end(); ++part)
		{
			// Variables:
			std::vector<COccupancyGridMap2D::cellType>::iterator srcCell;
			std::vector<COccupancyGridMap2D::cellType>::iterator firstSrcCell =
				part->d->mapTillNow.m_gridMaps[0]->map.begin();
			std::vector<COccupancyGridMap2D::cellType>::iterator lastSrcCell =
				part->d->mapTillNow.m_gridMaps[0]->map.end();
			std::vector<float>::iterator destCell;

			// The weight of particle:
			float w = exp(part->log_w) / sumW;

			ASSERT_(
				part->d->mapTillNow.m_gridMaps[0]->map.size() ==
				floatMap.size());

			// For each cell in individual maps:
			for (srcCell = firstSrcCell, destCell = floatMap.begin();
				 srcCell != lastSrcCell; srcCell++, destCell++)
				(*destCell) += w * (*srcCell);
		}

		// Copy to fixed point map:
		std::vector<float>::iterator srcCell;
		std::vector<COccupancyGridMap2D::cellType>::iterator destCell =
			averageMap.m_gridMaps[0]->map.begin();

		ASSERT_(averageMap.m_gridMaps[0]->map.size() == floatMap.size());

		for (srcCell = floatMap.begin(); srcCell != floatMap.end();
			 srcCell++, destCell++)
			*destCell = static_cast<COccupancyGridMap2D::cellType>(*srcCell);

		MRPT_END
	}  // End of SSE not supported

	// Don't calculate again until really necesary.
	averageMapIsUpdated = true;
}

/*---------------------------------------------------------------
						insertObservation
 ---------------------------------------------------------------*/
bool CMultiMetricMapPDF::insertObservation(CSensoryFrame& sf)
{
	const size_t M = particlesCount();

	// Insert into SFs:
	CPose3DPDFParticles::Ptr posePDF = std::make_shared<CPose3DPDFParticles>();
	getEstimatedPosePDF(*posePDF);

	// Insert it into the SFs and the SF2robotPath list:
<<<<<<< HEAD
	SFs.insert(posePDF, CSensoryFrame::Ptr(new CSensoryFrame(sf)));
	SF2robotPath.push_back(m_particles[0].d->robotPath.size() - 1);
=======
	const uint32_t new_sf_id = SFs.size();
	SFs.insert(
		posePDF,
		CSensoryFramePtr( new CSensoryFrame(sf) ) );
	SF2robotPath.resize(new_sf_id+1);
	SF2robotPath[new_sf_id] = m_particles[0].d->robotPath.size() - 1;
>>>>>>> bef6004a

	bool anymap = false;
	for (size_t i = 0; i < M; i++)
	{
<<<<<<< HEAD
		const CPose3D robotPose(*getLastPose(i));
		const bool map_modified = sf.insertObservationsInto(
			&m_particles[i].d->mapTillNow, &robotPose);
=======
		bool pose_is_valid;
		const CPose3D robotPose = CPose3D(getLastPose(i, pose_is_valid));
		//ASSERT_(pose_is_valid); // if not, use the default (0,0,0)
		const bool map_modified = sf.insertObservationsInto( &m_particles[i].d->mapTillNow, &robotPose );
>>>>>>> bef6004a
		anymap = anymap || map_modified;
	}

	averageMapIsUpdated = false;
	return anymap;
}

/*---------------------------------------------------------------
						getPath
 ---------------------------------------------------------------*/
void CMultiMetricMapPDF::getPath(
	size_t i, std::deque<math::TPose3D>& out_path) const
{
	if (i >= m_particles.size()) THROW_EXCEPTION("Index out of bounds");
	out_path = m_particles[i].d->robotPath;
}

/*---------------------------------------------------------------
					getCurrentEntropyOfPaths
  ---------------------------------------------------------------*/
double CMultiMetricMapPDF::getCurrentEntropyOfPaths()
{
	size_t i;
	size_t N =
		m_particles[0].d->robotPath.size();  // The poses count along the paths

	// Compute paths entropy:
	// ---------------------------
	double H_paths = 0;

	if (N)
	{
		// For each pose along the path:
		for (i = 0; i < N; i++)
		{
			// Get pose est. as m_particles:
			CPose3DPDFParticles posePDFParts;
			getEstimatedPosePDFAtTime(i, posePDFParts);

			// Approximate to gaussian and compute entropy of covariance:
			H_paths += posePDFParts.getCovarianceEntropy();
		}
		H_paths /= N;
	}
	return H_paths;
}

/*---------------------------------------------------------------
					getCurrentJointEntropy
  ---------------------------------------------------------------*/
double CMultiMetricMapPDF::getCurrentJointEntropy()
{
	double H_joint, H_paths, H_maps;
	size_t i, M = m_particles.size();
	COccupancyGridMap2D::TEntropyInfo entropy;

	// Entropy of the paths:
	H_paths = getCurrentEntropyOfPaths();

	float min_x = 1e6, max_x = -1e6, min_y = 1e6, max_y = -1e6;
	CParticleList::iterator part;

	// ---------------------------------------------------------
	//			ASSURE ALL THE GRIDS ARE THE SAME SIZE!
	// ---------------------------------------------------------
	for (part = m_particles.begin(); part != m_particles.end(); ++part)
	{
		ASSERT_(part->d->mapTillNow.m_gridMaps.size() > 0);

		min_x = min(min_x, part->d->mapTillNow.m_gridMaps[0]->getXMin());
		max_x = max(max_x, part->d->mapTillNow.m_gridMaps[0]->getXMax());
		min_y = min(min_y, part->d->mapTillNow.m_gridMaps[0]->getYMin());
		max_y = max(max_y, part->d->mapTillNow.m_gridMaps[0]->getYMax());
	}

	// Asure all maps have the same dimensions:
	for (part = m_particles.begin(); part != m_particles.end(); ++part)
		part->d->mapTillNow.m_gridMaps[0]->resizeGrid(
			min_x, max_x, min_y, max_y, 0.5f, false);

	// Sum of linear weights:
	double sumLinearWeights = 0;
	for (i = 0; i < M; i++) sumLinearWeights += exp(m_particles[i].log_w);

	// Compute weighted maps entropy:
	// --------------------------------
	H_maps = 0;
	for (i = 0; i < M; i++)
	{
		ASSERT_(m_particles[i].d->mapTillNow.m_gridMaps.size() > 0);

		m_particles[i].d->mapTillNow.m_gridMaps[0]->computeEntropy(entropy);
		H_maps += exp(m_particles[i].log_w) * entropy.H / sumLinearWeights;
	}

	printf("H_paths=%e\n", H_paths);
	printf("H_maps=%e\n", H_maps);

	H_joint = H_paths + H_maps;
	return H_joint;
}

const CMultiMetricMap* CMultiMetricMapPDF::getCurrentMostLikelyMetricMap() const
{
	size_t i, max_i = 0, n = m_particles.size();
	double max_w = m_particles[0].log_w;

	for (i = 0; i < n; i++)
	{
		if (m_particles[i].log_w > max_w)
		{
			max_w = m_particles[i].log_w;
			max_i = i;
		}
	}

	// Return its map:
	return &m_particles[max_i].d->mapTillNow;
}

/*---------------------------------------------------------------
				updateSensoryFrameSequence
  ---------------------------------------------------------------*/
void CMultiMetricMapPDF::updateSensoryFrameSequence()
{
	MRPT_START
	CPose3DPDFParticles posePartsPDF;
	CPose3DPDF::Ptr previousPosePDF;
	CSensoryFrame::Ptr dummy;

	for (size_t i = 0; i < SFs.size(); i++)
	{
		// Get last estimation:
		SFs.get(i, previousPosePDF, dummy);

		// Compute the new one:
		getEstimatedPosePDFAtTime(SF2robotPath[i], posePartsPDF);

		// Copy into SFs:
		previousPosePDF->copyFrom(posePartsPDF);
	}

	MRPT_END
}

/*---------------------------------------------------------------
				saveCurrentPathEstimationToTextFile
  ---------------------------------------------------------------*/
void CMultiMetricMapPDF::saveCurrentPathEstimationToTextFile(
	const std::string& fil)
{
	FILE* f = os::fopen(fil.c_str(), "wt");
	if (!f) return;

	for (CParticleList::iterator it = m_particles.begin();
		 it != m_particles.end(); ++it)
	{
		for (size_t i = 0; i < it->d->robotPath.size(); i++)
		{
			const mrpt::math::TPose3D& p = it->d->robotPath[i];

			os::fprintf(
				f, "%.04f %.04f %.04f %.04f %.04f %.04f ", p.x, p.y, p.z, p.yaw,
				p.pitch, p.roll);
		}
		os::fprintf(f, " %e\n", it->log_w);
	}

	os::fclose(f);
}

/*---------------------------------------------------------------
				TPredictionParams
  ---------------------------------------------------------------*/
CMultiMetricMapPDF::TPredictionParams::TPredictionParams()
	: pfOptimalProposal_mapSelection(0),
	  ICPGlobalAlign_MinQuality(0.70f),
	  update_gridMapLikelihoodOptions(),
	  KLD_params(),
	  icp_params()
{
}

/*---------------------------------------------------------------
					dumpToTextStream
  ---------------------------------------------------------------*/
void CMultiMetricMapPDF::TPredictionParams::dumpToTextStream(
	mrpt::utils::CStream& out) const
{
	out.printf(
		"\n----------- [CMultiMetricMapPDF::TPredictionParams] ------------ "
		"\n\n");

	out.printf(
		"pfOptimalProposal_mapSelection          = %i\n",
		pfOptimalProposal_mapSelection);
	out.printf(
		"ICPGlobalAlign_MinQuality               = %f\n",
		ICPGlobalAlign_MinQuality);

	KLD_params.dumpToTextStream(out);
	icp_params.dumpToTextStream(out);
	out.printf("\n");
}

/*---------------------------------------------------------------
					loadFromConfigFile
  ---------------------------------------------------------------*/
void CMultiMetricMapPDF::TPredictionParams::loadFromConfigFile(
	const mrpt::utils::CConfigFileBase& iniFile, const std::string& section)
{
	pfOptimalProposal_mapSelection = iniFile.read_int(
		section, "pfOptimalProposal_mapSelection",
		pfOptimalProposal_mapSelection, true);

	MRPT_LOAD_CONFIG_VAR(ICPGlobalAlign_MinQuality, float, iniFile, section);

	KLD_params.loadFromConfigFile(iniFile, section);
	icp_params.loadFromConfigFile(iniFile, section);
}<|MERGE_RESOLUTION|>--- conflicted
+++ resolved
@@ -84,14 +84,8 @@
   ---------------------------------------------------------------*/
 void CMultiMetricMapPDF::clear(const CPose3D& initialPose)
 {
-<<<<<<< HEAD
-	size_t i, M = m_particles.size();
-
-	for (i = 0; i < M; i++)
-=======
 	const size_t M = m_particles.size();
-	for (size_t i=0;i<M;i++)
->>>>>>> bef6004a
+	for (size_t i = 0; i < M; i++)
 	{
 		m_particles[i].log_w = 0;
 
@@ -301,14 +295,6 @@
 	if (i >= m_particles.size())
 		THROW_EXCEPTION("Particle index out of bounds!");
 
-<<<<<<< HEAD
-	size_t n = m_particles[i].d->robotPath.size();
-
-	if (n)
-		return &m_particles[i].d->robotPath[n - 1];
-	else
-		return nullptr;
-=======
 	if (m_particles[i].d->robotPath.empty())
 	{
 		is_valid_pose = false;
@@ -318,7 +304,6 @@
 	{
 		return *m_particles[i].d->robotPath.rbegin();
 	}
->>>>>>> bef6004a
 }
 
 const CMultiMetricMap* CMultiMetricMapPDF::getAveragedMetricMapEstimation()
@@ -456,31 +441,21 @@
 	getEstimatedPosePDF(*posePDF);
 
 	// Insert it into the SFs and the SF2robotPath list:
-<<<<<<< HEAD
-	SFs.insert(posePDF, CSensoryFrame::Ptr(new CSensoryFrame(sf)));
-	SF2robotPath.push_back(m_particles[0].d->robotPath.size() - 1);
-=======
 	const uint32_t new_sf_id = SFs.size();
 	SFs.insert(
 		posePDF,
 		CSensoryFramePtr( new CSensoryFrame(sf) ) );
 	SF2robotPath.resize(new_sf_id+1);
 	SF2robotPath[new_sf_id] = m_particles[0].d->robotPath.size() - 1;
->>>>>>> bef6004a
 
 	bool anymap = false;
 	for (size_t i = 0; i < M; i++)
 	{
-<<<<<<< HEAD
-		const CPose3D robotPose(*getLastPose(i));
-		const bool map_modified = sf.insertObservationsInto(
-			&m_particles[i].d->mapTillNow, &robotPose);
-=======
 		bool pose_is_valid;
 		const CPose3D robotPose = CPose3D(getLastPose(i, pose_is_valid));
 		//ASSERT_(pose_is_valid); // if not, use the default (0,0,0)
-		const bool map_modified = sf.insertObservationsInto( &m_particles[i].d->mapTillNow, &robotPose );
->>>>>>> bef6004a
+		const bool map_modified = sf.insertObservationsInto( 
+			&m_particles[i].d->mapTillNow, &robotPose );
 		anymap = anymap || map_modified;
 	}
 
