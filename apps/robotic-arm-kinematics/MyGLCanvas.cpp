/* +------------------------------------------------------------------------+
   |                     Mobile Robot Programming Toolkit (MRPT)            |
   |                          http://www.mrpt.org/                          |
   |                                                                        |
   | Copyright (c) 2005-2017, Individual contributors, see AUTHORS file     |
   | See: http://www.mrpt.org/Authors - All rights reserved.                |
   | Released under BSD License. See details in http://www.mrpt.org/License |
   +------------------------------------------------------------------------+ */

#include "MyGLCanvas.h"

using namespace std;

#if APP_HAS_3D

<<<<<<< HEAD
CMyGLCanvas::CMyGLCanvas(
	wxWindow* parent, wxWindowID id, const wxPoint& pos, const wxSize& size,
	long style, const wxString& name)
	: CMyGLCanvasBase(parent, id, pos, size, style, name)
{
	cameraPointingX = 0;
	cameraPointingY = 0;
	cameraPointingZ = 0;
	cameraZoomDistance = 20;
	cameraElevationDeg = 45;
	cameraAzimuthDeg = 135;
	cameraIsProjective = true;
=======
CMyGLCanvas::CMyGLCanvas( wxWindow *parent, wxWindowID id,
						  const wxPoint& pos, const wxSize& size,
						  long style, const wxString& name )
	: CMyGLCanvasBase(parent,id,pos,size,style,name)
{
	setCameraPointing(0.0f, 0.0f, 0.0f);
	setZoomDistance(20.0f);
	setElevationDegrees(45.0f);
	setAzimuthDegrees(135.0f);
	setCameraProjective(true);
>>>>>>> 9f6c1fc0
}

CMyGLCanvas::~CMyGLCanvas() {}
void CMyGLCanvas::OnRenderError(const wxString& str) {}
void CMyGLCanvas::OnPreRender()
{
<<<<<<< HEAD
	mrpt::opengl::COpenGLViewport::Ptr gl_view =
		m_openGLScene->getViewport("small-view");
=======
	mrpt::opengl::COpenGLViewport::Ptr gl_view = getOpenGLSceneRef()->getViewport("small-view");
>>>>>>> 9f6c1fc0
	if (gl_view)
	{
		mrpt::opengl::CCamera& view_cam = gl_view->getCamera();

<<<<<<< HEAD
		view_cam.setAzimuthDegrees(this->cameraAzimuthDeg);
		view_cam.setElevationDegrees(this->cameraElevationDeg);
		view_cam.setZoomDistance(4);
=======
		view_cam.setAzimuthDegrees( getAzimuthDegrees());
		view_cam.setElevationDegrees( getElevationDegrees() );
		view_cam.setZoomDistance( 4 );
>>>>>>> 9f6c1fc0
	}
}

void CMyGLCanvas::OnPostRenderSwapBuffers(double At, wxPaintDC& dc) {}
void CMyGLCanvas::OnPostRender()
{
	// Show credits on the screen? renderTextBitmap(20, 20, "" );
}

#endif<|MERGE_RESOLUTION|>--- conflicted
+++ resolved
@@ -13,56 +13,30 @@
 
 #if APP_HAS_3D
 
-<<<<<<< HEAD
 CMyGLCanvas::CMyGLCanvas(
 	wxWindow* parent, wxWindowID id, const wxPoint& pos, const wxSize& size,
 	long style, const wxString& name)
 	: CMyGLCanvasBase(parent, id, pos, size, style, name)
-{
-	cameraPointingX = 0;
-	cameraPointingY = 0;
-	cameraPointingZ = 0;
-	cameraZoomDistance = 20;
-	cameraElevationDeg = 45;
-	cameraAzimuthDeg = 135;
-	cameraIsProjective = true;
-=======
-CMyGLCanvas::CMyGLCanvas( wxWindow *parent, wxWindowID id,
-						  const wxPoint& pos, const wxSize& size,
-						  long style, const wxString& name )
-	: CMyGLCanvasBase(parent,id,pos,size,style,name)
 {
 	setCameraPointing(0.0f, 0.0f, 0.0f);
 	setZoomDistance(20.0f);
 	setElevationDegrees(45.0f);
 	setAzimuthDegrees(135.0f);
 	setCameraProjective(true);
->>>>>>> 9f6c1fc0
 }
 
 CMyGLCanvas::~CMyGLCanvas() {}
 void CMyGLCanvas::OnRenderError(const wxString& str) {}
 void CMyGLCanvas::OnPreRender()
 {
-<<<<<<< HEAD
-	mrpt::opengl::COpenGLViewport::Ptr gl_view =
-		m_openGLScene->getViewport("small-view");
-=======
-	mrpt::opengl::COpenGLViewport::Ptr gl_view = getOpenGLSceneRef()->getViewport("small-view");
->>>>>>> 9f6c1fc0
+	auto gl_view = getOpenGLSceneRef()->getViewport("small-view");
 	if (gl_view)
 	{
 		mrpt::opengl::CCamera& view_cam = gl_view->getCamera();
 
-<<<<<<< HEAD
-		view_cam.setAzimuthDegrees(this->cameraAzimuthDeg);
-		view_cam.setElevationDegrees(this->cameraElevationDeg);
+		view_cam.setAzimuthDegrees(getAzimuthDegrees());
+		view_cam.setElevationDegrees(getElevationDegrees());
 		view_cam.setZoomDistance(4);
-=======
-		view_cam.setAzimuthDegrees( getAzimuthDegrees());
-		view_cam.setElevationDegrees( getElevationDegrees() );
-		view_cam.setZoomDistance( 4 );
->>>>>>> 9f6c1fc0
 	}
 }
 
